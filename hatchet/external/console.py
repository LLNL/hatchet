# -*- coding: utf-8 -*-

# Copyright (c) 2014-2018, Joe Rickerby and contributors
# All rights reserved.
#
# Redistribution and use in source and binary forms, with or without
# modification, are permitted provided that the following conditions are met:
#
# 1. Redistributions of source code must retain the above copyright notice,
# this list of conditions and the following disclaimer.
#
# 2. Redistributions in binary form must reproduce the above copyright notice,
# this list of conditions and the following disclaimer in the documentation
# and/or other materials provided with the distribution.
#
# 3. Neither the name of the copyright holder nor the names of its contributors
# may be used to endorse or promote products derived from this software without
# specific prior written permission.
#
# THIS SOFTWARE IS PROVIDED BY THE COPYRIGHT HOLDERS AND CONTRIBUTORS "AS IS"
# AND ANY EXPRESS OR IMPLIED WARRANTIES, INCLUDING, BUT NOT LIMITED TO, THE
# IMPLIED WARRANTIES OF MERCHANTABILITY AND FITNESS FOR A PARTICULAR PURPOSE
# ARE DISCLAIMED. IN NO EVENT SHALL THE COPYRIGHT HOLDER OR CONTRIBUTORS BE
# LIABLE FOR ANY DIRECT, INDIRECT, INCIDENTAL, SPECIAL, EXEMPLARY, OR
# CONSEQUENTIAL DAMAGES (INCLUDING, BUT NOT LIMITED TO, PROCUREMENT OF
# SUBSTITUTE GOODS OR SERVICES; LOSS OF USE, DATA, OR PROFITS; OR BUSINESS
# INTERRUPTION) HOWEVER CAUSED AND ON ANY THEORY OF LIABILITY, WHETHER IN
# CONTRACT, STRICT LIABILITY, OR TORT (INCLUDING NEGLIGENCE OR OTHERWISE)
# ARISING IN ANY WAY OUT OF THE USE OF THIS SOFTWARE, EVEN IF ADVISED OF THE
# POSSIBILITY OF SUCH DAMAGE.

from ..version import __version__

import pandas as pd
import numpy as np
import warnings
from ..util.colormaps import ColorMaps


class ConsoleRenderer:
    def __init__(self, unicode=False, color=False):
        self.unicode = unicode
        self.color = color
        self.visited = []

    def render(self, roots, dataframe, **kwargs):
        self.render_header = kwargs["render_header"]

        if self.render_header:
            result = self.render_preamble()
        else:
            result = ""

        if roots is None:
            result += "The graph is empty.\n\n"
            return result

        self.metric_columns = kwargs["metric_column"]
        self.annotation_column = kwargs["annotation_column"]
        self.precision = kwargs["precision"]
        self.name = kwargs["name_column"]
        self.expand = kwargs["expand_name"]
        self.context = kwargs["context_column"]
        self.rank = kwargs["rank"]
        self.thread = kwargs["thread"]
        self.depth = kwargs["depth"]
        self.highlight = kwargs["highlight_name"]
        self.colormap = kwargs["colormap"]
        self.invert_colormap = kwargs["invert_colormap"]
        self.colormap_annotations = kwargs["colormap_annotations"]
        self.min_value = kwargs["min_value"]
        self.max_value = kwargs["max_value"]

        if self.color:
            self.colors = self.colors_enabled
            # set the colormap based on user input
            self.colors.colormap = ColorMaps().get_colors(
                self.colormap, self.invert_colormap
            )

            if self.annotation_column and self.colormap_annotations:
                self.colors_annotations = self.colors_enabled()
                if isinstance(self.colormap_annotations, (str, list)):
                    if isinstance(self.colormap_annotations, str):
                        self.colors_annotations.colormap = ColorMaps().get_colors(
                            self.colormap_annotations, False
                        )
                    elif isinstance(self.colormap_annotations, list):
                        self.colors_annotations.colormap = self.colormap_annotations
                    self.colors_annotations_mapping = sorted(
                        list(dataframe[self.annotation_column].apply(
                            str).unique())
                    )
                elif isinstance(self.colormap_annotations, dict):
                    self.colors_annotations_mapping = self.colormap_annotations
        else:
            self.colors = self.colors_disabled

        if isinstance(self.metric_columns, str):
            self.primary_metric = self.metric_columns
            self.second_metric = None
        elif isinstance(self.metric_columns, list):
            if len(self.metric_columns) > 2:
                warnings.warn(
                    "More than 2 metrics specified in metric_column=. Tree() will only show 2 metrics at a time. The remaining metrics will not be shown.",
                    SyntaxWarning,
                )
                self.primary_metric = self.metric_columns[0]
                self.second_metric = self.metric_columns[1]
            elif len(self.metric_columns) == 2:
                self.primary_metric = self.metric_columns[0]
                self.second_metric = self.metric_columns[1]
            elif len(self.metric_columns) == 1:
                self.primary_metric = self.metric_columns[0]
                self.second_metric = None

        if self.primary_metric not in dataframe.columns:
            raise KeyError(
                "metric_column={} does not exist in the dataframe, please select a valid column. See a list of the available metrics with GraphFrame.show_metric_columns().".format(
                    self.primary_metric
                )
            )
        if (
            self.second_metric is not None
            and self.second_metric not in dataframe.columns
        ):
            raise KeyError(
                "metric_column={} does not exist in the dataframe, please select a valid column. See a list of the available metrics with GraphFrame.show_metric_columns().".format(
                    self.second_metric
                )
            )

        # grab the min and max value for the primary metric, ignoring inf and
        # nan values

        if "rank" in dataframe.index.names:
            metric_series = (dataframe.xs(self.rank, level=1))[
                self.primary_metric]
        else:
            metric_series = dataframe[self.primary_metric]
        isfinite_mask = np.isfinite(metric_series.values)
        filtered_series = pd.Series(
            metric_series.values[isfinite_mask], metric_series.index[isfinite_mask]
        )

        self.max_metric = self.max_value if self.max_value else filtered_series.max()
        self.min_metric = self.min_value if self.min_value else filtered_series.min()

        if self.unicode:
            self.lr_arrows = {"◀": "◀ ", "▶": "▶ "}
        else:
            self.lr_arrows = {"◀": "< ", "▶": "> "}

        for root in sorted(roots, key=lambda n: n._hatchet_nid):
            result += self.render_frame(root, dataframe)

        if self.color is True:
            result += self.render_legend(dataframe)

        if self.unicode:
            return result
        else:
            return result.encode("utf-8")

    # pylint: disable=W1401
    def render_preamble(self):
        lines = [
            r"    __          __       __         __ ",
            r"   / /_  ____ _/ /______/ /_  ___  / /_",
            r"  / __ \/ __ `/ __/ ___/ __ \/ _ \/ __/",
            r" / / / / /_/ / /_/ /__/ / / /  __/ /_  ",
            r"/_/ /_/\__,_/\__/\___/_/ /_/\___/\__/  {:>2}".format(
                "v" + __version__),
            r"",
            r"",
        ]

        return "\n".join(lines)

    def render_legend(self, dataframe):
        def render_label(index, low, high):
            metric_range = self.max_metric - self.min_metric

            return (
                self.colors.colormap[index]
                + "█ "
                + self.colors.end
                + "{:.2f}".format(low * metric_range + self.min_metric)
                + " - "
                + "{:.2f}".format(high * metric_range + self.min_metric)
                + "\n"
            )

        legend = (
            "\n"
            + "\033[4m"
            + "Legend"
            + self.colors.end
            + " (Metric: "
            + str(self.primary_metric)
            + " Min: {:.2f}".format(self.min_metric)
            + " Max: {:.2f}".format(self.max_metric)
            + ")\n"
        )

        legend += render_label(0, 0.9, 1.0)
        legend += render_label(1, 0.7, 0.9)
        legend += render_label(2, 0.5, 0.7)
        legend += render_label(3, 0.3, 0.5)
        legend += render_label(4, 0.1, 0.3)
        legend += render_label(5, 0.0, 0.1)

        legend += "\n" + \
            self._ansi_color_for_name("name") + "name" + self.colors.end
        legend += " User code    "

        legend += self.colors.left + self.lr_arrows["◀"] + self.colors.end
        legend += " Only in left graph    "
        legend += self.colors.right + self.lr_arrows["▶"] + self.colors.end
        legend += " Only in right graph\n"

        if self.annotation_column is not None:
<<<<<<< HEAD
            # extra-p model complexity analysis legend customization
            if "_complexity" in self.annotation_column:

                # get unique complexity classes from all models
                unique_complexity_classes = self.get_unique_complexity_classes(
                    dataframe)

                # add color coding for complexity classes to data frame
                color_map_dict = self.colormap_for_complexity_classes(
                    unique_complexity_classes)

                legend += "\n\033[4mLegend Complexity Classes" + \
                    self.colors.end

                for complexity_class in unique_complexity_classes:
                    legend += "\n" + color_map_dict[complexity_class] + u"█ " + \
                        self.colors.end + str(complexity_class)
                legend += "\n"

                # create a legend for the model parameters
                legend += "\n\033[4mLegend Model Parameters" + \
                    self.colors.end
                column_headers = list(dataframe.columns.values)
                column_name = None
                for column in column_headers:
                    if "_extrap-model" in column:
                        column_name = column
                        break
                model_wrapper_object = dataframe[column_name].iloc[0]
                for i in range(len(model_wrapper_object.parameters)):
                    legend += "\n" + \
                        str(model_wrapper_object.default_param_names[i]) + " -> " + \
                        str(model_wrapper_object.parameters[i])
=======
            # temporal pattern legend customization
            if "_pattern" in self.annotation_column:
                score_ranges = [0.0, 0.2, 0.4, 0.6, 1.0]
                legend += "\nTemporal Pattern"
                for k in self.temporal_symbols.keys():
                    if "none" not in k:
                        legend += "   " + self.temporal_symbols[k] + " " + k
                legend += "\nTemporal Score  "
                if self.colormap_annotations:
                    legend_color_mapping = sorted(score_ranges)
                    legend_colormap = ColorMaps().get_colors(
                        self.colormap_annotations, False
                    )
                    for i in range(len(score_ranges) - 1):
                        color = legend_colormap[
                            legend_color_mapping.index(score_ranges[i + 1])
                            % len(legend_colormap)
                        ]
                        legend += "{}".format(color)
                        legend += "   {} - {}".format(
                            score_ranges[i], score_ranges[i + 1]
                        )
                        legend += "{}".format(self.colors_annotations.end)
                else:  # no color map passed in
                    for i in range(len(score_ranges) - 1):
                        legend += "   {} - {}".format(
                            score_ranges[i], score_ranges[i + 1]
                        )
>>>>>>> a7e0eb40

        return legend

    def render_frame(self, node, dataframe, indent="", child_indent=""):
        node_depth = node._depth
        if node_depth < self.depth:
            # set dataframe index based on whether rank and thread are part of
            # the MultiIndex
            if "rank" in dataframe.index.names and "thread" in dataframe.index.names:
                df_index = (node, self.rank, self.thread)
            elif "rank" in dataframe.index.names:
                df_index = (node, self.rank)
            elif "thread" in dataframe.index.names:
                df_index = (node, self.thread)
            else:
                df_index = node

            node_metric = dataframe.loc[df_index, self.primary_metric]

            metric_precision = "{:." + str(self.precision) + "f}"
            metric_str = (
                self._ansi_color_for_metric(node_metric)
                + metric_precision.format(node_metric)
                + self.colors.end
            )

            if self.second_metric is not None:
                metric_str += " {c.faint}{second_metric:.{precision}f}{c.end}".format(
                    second_metric=dataframe.loc[df_index, self.second_metric],
                    precision=self.precision,
                    c=self.colors,
                )

            if self.annotation_column is not None:
                annotation_content = str(
                    dataframe.loc[df_index, self.annotation_column]
                )

<<<<<<< HEAD
                # custom visualization for complexity class analysis with extra-p models
                if "_complexity" in self.annotation_column:

                    # get unique complexity classes from all models
                    unique_complexity_classes = self.get_unique_complexity_classes(
                        dataframe)

                    # add color coding for complexity classes to data frame
                    color_map_dict = self.colormap_for_complexity_classes(
                        unique_complexity_classes)

                    metric_str += " [{}".format(
                        color_map_dict[annotation_content])
=======
                # custom visualization for temporal pattern metrics if it is the annotation column
                if "_pattern" in self.annotation_column:
                    self.temporal_symbols = {
                        "none": "",
                        "constant": "\U00002192",
                        "phased": "\U00002933",
                        "dynamic": "\U000021DD",
                        "sporadic": "\U0000219D",
                    }
                    pattern_metric = dataframe.loc[df_index, self.annotation_column]
                    annotation_content = self.temporal_symbols[pattern_metric]
                    if self.colormap_annotations:
                        self.colors_annotations_mapping = list(
                            dataframe[self.annotation_column].apply(str).unique()
                        )
                        coloring_content = pattern_metric
                        if coloring_content != "none":
                            color_annotation = self.colors_annotations.colormap[
                                self.colors_annotations_mapping.index(coloring_content)
                                % len(self.colors_annotations.colormap)
                            ]
                            metric_str += " {}".format(color_annotation)
                            metric_str += "{}".format(annotation_content)
                            metric_str += "{}".format(self.colors_annotations.end)
                        else:
                            metric_str += "{}".format(annotation_content)
                    else:  # no colormap passed in
                        metric_str += " {}".format(annotation_content)
                # no pattern column
                elif self.colormap_annotations:
                    if isinstance(self.colormap_annotations, dict):
                        color_annotation = self.colors_annotations_mapping[
                            annotation_content
                        ]
                    else:
                        color_annotation = self.colors_annotations.colormap[
                            self.colors_annotations_mapping.index(annotation_content)
                            % len(self.colors_annotations.colormap)
                        ]
                    metric_str += " [{}".format(color_annotation)
>>>>>>> a7e0eb40
                    metric_str += "{}".format(annotation_content)
                    metric_str += "{}]".format("\033[0m")

                else:
                    if self.colormap_annotations:
                        if isinstance(self.colormap_annotations, dict):
                            color_annotation = self.colors_annotations_mapping[
                                annotation_content
                            ]
                        else:
                            color_annotation = self.colors_annotations.colormap[
                                self.colors_annotations_mapping.index(
                                    annotation_content)
                                % len(self.colors_annotations.colormap)
                            ]
                        metric_str += " [{}".format(color_annotation)
                        metric_str += "{}".format(annotation_content)
                        metric_str += "{}]".format(self.colors_annotations.end)

                    else:
                        metric_str += " [{}]".format(annotation_content)

            node_name = dataframe.loc[df_index, self.name]
            if self.expand is False:
                if len(node_name) > 39:
                    node_name = (
                        node_name[:18] + "..." +
                        node_name[(len(node_name) - 18):]
                    )
            name_str = (
                self._ansi_color_for_name(
                    node_name) + node_name + self.colors.end
            )

            # 0 is "", 1 is "L", and 2 is "R"
            if "_missing_node" in dataframe.columns:
                left_or_right = dataframe.loc[df_index, "_missing_node"]
                if left_or_right == 0:
                    lr_decorator = ""
                elif left_or_right == 1:
                    lr_decorator = " {c.left}{decorator}{c.end}".format(
                        decorator=self.lr_arrows["◀"], c=self.colors
                    )
                elif left_or_right == 2:
                    lr_decorator = " {c.right}{decorator}{c.end}".format(
                        decorator=self.lr_arrows["▶"], c=self.colors
                    )

            result = "{indent}{metric_str} {name_str}".format(
                indent=indent, metric_str=metric_str, name_str=name_str
            )
            if "_missing_node" in dataframe.columns:
                result += lr_decorator
            if self.context in dataframe.columns:
<<<<<<< HEAD
                result += u" {c.faint}{context}{c.end}\n".format(
                    context=dataframe.loc[df_index,
                                          self.context], c=self.colors
=======
                result += " {c.faint}{context}{c.end}\n".format(
                    context=dataframe.loc[df_index, self.context], c=self.colors
>>>>>>> a7e0eb40
                )
            else:
                result += "\n"

            if self.unicode:
                indents = {"├": "├─ ", "│": "│  ", "└": "└─ ", " ": "   "}
            else:
                indents = {"├": "|- ", "│": "|  ", "└": "`- ", " ": "   "}

            # ensures that we never revisit nodes in the case of
            # large complex graphs
            if node not in self.visited:
                self.visited.append(node)
                sorted_children = sorted(node.children, key=lambda n: n._hatchet_nid)
                if sorted_children:
                    last_child = sorted_children[-1]

                for child in sorted_children:
                    if child is not last_child:
                        c_indent = child_indent + indents["├"]
                        cc_indent = child_indent + indents["│"]
                    else:
                        c_indent = child_indent + indents["└"]
                        cc_indent = child_indent + indents[" "]
                    result += self.render_frame(
                        child, dataframe, indent=c_indent, child_indent=cc_indent
                    )
        else:
            result = ""
            indents = {"├": "", "│": "", "└": "", " ": ""}

        return result

    def get_unique_complexity_classes(self, dataframe):
        unique_complexity_classes = []
        for i in range(len(dataframe[self.annotation_column])):
            if str(dataframe[self.annotation_column].iloc[i]) not in unique_complexity_classes:
                unique_complexity_classes.append(
                    str(dataframe[self.annotation_column].iloc[i]))
        return unique_complexity_classes

    def colormap_for_complexity_classes(self, unique_complexity_classes):
        color_map_dict = {}
        range_values = np.arange(
            0, 1, 1 / len(unique_complexity_classes))
        import matplotlib
        # chose the color map to take the colors from dynamically
        if self.colormap_annotations:
            if isinstance(self.colormap_annotations, str):
                colormap = self.colormap_annotations
        else:
            if len(unique_complexity_classes) > 20:
                colormap = "brg"
            else:
                colormap = "tab20b"
        if colormap != "black":
            cmap = matplotlib.cm.get_cmap(colormap)
            for i in range(len(range_values)):
                red = int(cmap(range_values[i])[0] / (1 / 255))
                green = int(cmap(range_values[i])[1] / (1 / 255))
                blue = int(cmap(range_values[i])[2] / (1 / 255))
                ansi_color_str = (
                    "\033[38;2;"
                    + str(red)
                    + ";"
                    + str(green)
                    + ";"
                    + str(blue)
                    + "m"
                )
                color_map_dict[unique_complexity_classes[i]
                               ] = ansi_color_str
        else:
            for i in range(len(range_values)):
                ansi_color_str = (
                    "\033[38;2;"
                    + str(0)
                    + ";"
                    + str(0)
                    + ";"
                    + str(0)
                    + "m"
                )
                color_map_dict[unique_complexity_classes[i]
                               ] = ansi_color_str

        return color_map_dict

    def _ansi_color_for_metric(self, metric):
        metric_range = self.max_metric - self.min_metric

        if metric_range != 0:
            proportion_of_total = (metric - self.min_metric) / metric_range
        else:
            proportion_of_total = metric / 1

        if proportion_of_total > 0.9:
            return self.colors.colormap[0]
        elif proportion_of_total > 0.7:
            return self.colors.colormap[1]
        elif proportion_of_total > 0.5:
            return self.colors.colormap[2]
        elif proportion_of_total > 0.3:
            return self.colors.colormap[3]
        elif proportion_of_total > 0.1:
            return self.colors.colormap[4]
        elif proportion_of_total >= 0:
            return self.colors.colormap[5]
        else:
            return self.colors.blue

    def _ansi_color_for_name(self, node_name):
        if self.highlight is False:
            return ""

        if "<unknown procedure>" in node_name or "<unknown file>" in node_name:
            return ""
        else:
            return self.colors.bg_white_255 + self.colors.dark_gray_255

    class colors_enabled:
        colormap = []

        blue = "\033[34m"
        cyan = "\033[36m"

        bg_white_255 = "\033[48;5;246m"
        dark_gray_255 = "\033[38;5;232m"

        left = "\033[38;5;160m"
        right = "\033[38;5;28m"

        faint = "\033[2m"
        end = "\033[0m"

    class colors_disabled:
        colormap = ["", "", "", "", "", "", ""]

        def __getattr__(self, key):
            return ""

    colors_disabled = colors_disabled()<|MERGE_RESOLUTION|>--- conflicted
+++ resolved
@@ -220,7 +220,7 @@
         legend += " Only in right graph\n"
 
         if self.annotation_column is not None:
-<<<<<<< HEAD
+
             # extra-p model complexity analysis legend customization
             if "_complexity" in self.annotation_column:
 
@@ -254,7 +254,7 @@
                     legend += "\n" + \
                         str(model_wrapper_object.default_param_names[i]) + " -> " + \
                         str(model_wrapper_object.parameters[i])
-=======
+
             # temporal pattern legend customization
             if "_pattern" in self.annotation_column:
                 score_ranges = [0.0, 0.2, 0.4, 0.6, 1.0]
@@ -283,7 +283,6 @@
                         legend += "   {} - {}".format(
                             score_ranges[i], score_ranges[i + 1]
                         )
->>>>>>> a7e0eb40
 
         return legend
 
@@ -322,7 +321,6 @@
                     dataframe.loc[df_index, self.annotation_column]
                 )
 
-<<<<<<< HEAD
                 # custom visualization for complexity class analysis with extra-p models
                 if "_complexity" in self.annotation_column:
 
@@ -336,7 +334,7 @@
 
                     metric_str += " [{}".format(
                         color_map_dict[annotation_content])
-=======
+
                 # custom visualization for temporal pattern metrics if it is the annotation column
                 if "_pattern" in self.annotation_column:
                     self.temporal_symbols = {
@@ -346,25 +344,30 @@
                         "dynamic": "\U000021DD",
                         "sporadic": "\U0000219D",
                     }
-                    pattern_metric = dataframe.loc[df_index, self.annotation_column]
+                    pattern_metric = dataframe.loc[df_index,
+                                                   self.annotation_column]
                     annotation_content = self.temporal_symbols[pattern_metric]
                     if self.colormap_annotations:
                         self.colors_annotations_mapping = list(
-                            dataframe[self.annotation_column].apply(str).unique()
+                            dataframe[self.annotation_column].apply(
+                                str).unique()
                         )
                         coloring_content = pattern_metric
                         if coloring_content != "none":
                             color_annotation = self.colors_annotations.colormap[
-                                self.colors_annotations_mapping.index(coloring_content)
+                                self.colors_annotations_mapping.index(
+                                    coloring_content)
                                 % len(self.colors_annotations.colormap)
                             ]
                             metric_str += " {}".format(color_annotation)
                             metric_str += "{}".format(annotation_content)
-                            metric_str += "{}".format(self.colors_annotations.end)
+                            metric_str += "{}".format(
+                                self.colors_annotations.end)
                         else:
                             metric_str += "{}".format(annotation_content)
                     else:  # no colormap passed in
                         metric_str += " {}".format(annotation_content)
+
                 # no pattern column
                 elif self.colormap_annotations:
                     if isinstance(self.colormap_annotations, dict):
@@ -373,11 +376,11 @@
                         ]
                     else:
                         color_annotation = self.colors_annotations.colormap[
-                            self.colors_annotations_mapping.index(annotation_content)
+                            self.colors_annotations_mapping.index(
+                                annotation_content)
                             % len(self.colors_annotations.colormap)
                         ]
                     metric_str += " [{}".format(color_annotation)
->>>>>>> a7e0eb40
                     metric_str += "{}".format(annotation_content)
                     metric_str += "{}]".format("\033[0m")
 
@@ -432,14 +435,9 @@
             if "_missing_node" in dataframe.columns:
                 result += lr_decorator
             if self.context in dataframe.columns:
-<<<<<<< HEAD
                 result += u" {c.faint}{context}{c.end}\n".format(
                     context=dataframe.loc[df_index,
                                           self.context], c=self.colors
-=======
-                result += " {c.faint}{context}{c.end}\n".format(
-                    context=dataframe.loc[df_index, self.context], c=self.colors
->>>>>>> a7e0eb40
                 )
             else:
                 result += "\n"
@@ -453,7 +451,8 @@
             # large complex graphs
             if node not in self.visited:
                 self.visited.append(node)
-                sorted_children = sorted(node.children, key=lambda n: n._hatchet_nid)
+                sorted_children = sorted(
+                    node.children, key=lambda n: n._hatchet_nid)
                 if sorted_children:
                     last_child = sorted_children[-1]
 
