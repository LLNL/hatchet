# Copyright 2017-2022 Lawrence Livermore National Security, LLC and other
# Hatchet Project Developers. See the top-level LICENSE file for details.
#
# SPDX-License-Identifier: MIT
<<<<<<< HEAD

from .roundtrip.roundtrip.manager import Roundtrip

Roundtrip
=======
try:
    from .roundtrip.roundtrip.manager import Roundtrip

    Roundtrip
except ImportError:
    pass
>>>>>>> c7d12888
<|MERGE_RESOLUTION|>--- conflicted
+++ resolved
@@ -2,16 +2,9 @@
 # Hatchet Project Developers. See the top-level LICENSE file for details.
 #
 # SPDX-License-Identifier: MIT
-<<<<<<< HEAD
-
-from .roundtrip.roundtrip.manager import Roundtrip
-
-Roundtrip
-=======
 try:
     from .roundtrip.roundtrip.manager import Roundtrip
 
     Roundtrip
 except ImportError:
-    pass
->>>>>>> c7d12888
+    pass