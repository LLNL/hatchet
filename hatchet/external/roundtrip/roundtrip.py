--- conflicted
+++ resolved
@@ -190,23 +190,6 @@
 
     def runVis(self, name, javascriptFile, visType):
         name = "roundtripTreeVis" + str(self.id_number)
-<<<<<<< HEAD
-        header = (
-            """
-                  <div id=\""""
-            + name
-            + """\"></div>
-                  <script>
-                  elementTop.appendChild(document.getElementById('"""
-            + str(name)
-            + """'));
-                  element = document.getElementById('"""
-            + str(name)
-            + """');"""
-            + """var """
-            + VIS_TO_DATA[visType]
-            + """ = {};"""
-=======
 
         javascriptExport = """
             <div id=\"{0}\">
@@ -218,7 +201,6 @@
             </script>
         """.format(
             name, str(name), javascriptFile
->>>>>>> 9396d84d
         )
         display(HTML(javascriptExport))
 
