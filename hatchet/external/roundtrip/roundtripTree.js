//d3.v4
(function (element) {
<<<<<<< HEAD
    const [roundtrip_path, visType, variableString] = cleanInputs(argList);

    // Quit if visType is not literal_tree. 
    if (visType !== "literal_tree") {
        console.error("Incorrect visualization type passed.")
        return;
    }

    // --------------------------------------------------------------------------------
    // RequireJS setup.
    // --------------------------------------------------------------------------------
    // Setup the requireJS config to get required libraries.
    requirejs.config({
        baseUrl: roundtrip_path,
        paths: {
            d3src: 'https://d3js.org',
            lib: 'lib',
        },
        map: {
            '*': {
                'd3': 'd3src/d3.v4.min',
            }
        }
    });

    // --------------------------------------------------------------------------------
    // Utility functions.
    // --------------------------------------------------------------------------------
    // TODO: Move this to a common utils folder.
    /**
     * Utility to remove single quotes.
     * 
     * @param {String} strings strings with single quotes.
     * @returns {String} strings without single quotes.
     */
    function cleanInputs(strings) {
        return strings.map((_) => _.replace(/'/g, '"'));
    }

    require(['d3'], function (d3) {
=======
    require(['https://d3js.org/d3.v4.min.js'], function (d3) {

        d3.select(element).attr('width', '100%');

>>>>>>> 497719d3
        const globals = Object.freeze({
            UNIFIED: 0,
            DEFAULT: 0,
            signals: {
                CLICK: "CLICK",
                DBLCLICK: "DBLCLICK",
                BRUSH: "BRUSH",
                TOGGLEBRUSH: "TOGGLEBRUSH",
                COLLAPSE: "COLLAPSE",
                METRICCHANGE: "METRICCHANGE",
                TREECHANGE: "TREECHANGE",
                COLORCLICK: "COLORCLICK",
                LEGENDCLICK: "LEGENDCLICK",
                ENABLEMASSPRUNE: "ENABLEMASSPRUNE",
                REQUESTMASSPRUNE: "REQUESTMASSPRUNE",
                RESETVIEW: "RESET"
            },
            layout: {
                margin: {top: 20, right: 20, bottom: 20, left: 20},
            },
            duration: 750
        });

        jsNodeSelected = "['*']";

        const makeColorManager = function(model) {
            // TODO: Move the colors to a color.js.
            const REGULAR_COLORS = [
                ['#006d2c', '#31a354', '#74c476', '#a1d99b', '#c7e9c0', '#edf8e9'], //green
                ['#a50f15', '#de2d26', '#fb6a4a', '#fc9272', '#fcbba1', '#fee5d9'], //red
                ['#08519c', '#3182bd', '#6baed6', '#9ecae1', '#c6dbef', '#eff3ff'], //blue
                ['#54278f', '#756bb1', '#9e9ac8', '#bcbddc', '#dadaeb', '#f2f0f7'], //purple
                ['#a63603', '#e6550d', '#fd8d3c', '#fdae6b', '#fdd0a2', '#feedde'], //orange
                ['#252525', '#636363', '#969696', '#bdbdbd', '#d9d9d9', '#f7f7f7']
            ];

            const CAT_COLORS = ["#3366cc", "#dc3912", "#ff9900", "#109618", "#990099", "#0099c6", "#dd4477", "#66aa00", "#b82e2e", "#316395", "#994499", "#22aa99", "#aaaa11", "#6633cc", "#e67300", "#8b0707", "#651067", "#329262", "#5574a6", "#3b3eac"];

            const _regularColors = {
                0: REGULAR_COLORS,
                1: REGULAR_COLORS.map((colorArr) => [].concat(colorArr).reverse()),
                2: CAT_COLORS,
                3: [].concat(CAT_COLORS).reverse()
            };

            const ALL_COLORS = ['#d73027', '#fc8d59', '#fee090', '#e0f3f8', '#91bfdb', '#4575b4'];

            const _allTreesColors = {
                0: ALL_COLORS,
                1: [].concat(ALL_COLORS).reverse(),
                2: CAT_COLORS,
                3: [].concat(CAT_COLORS).reverse(),
            };

            const _state = model.state;
            const _forestMinMax = model.data["forestMinMax"];
            const _forestStats = model.data["forestStats"];
            const _metricColumns = model.data["metricColumns"];
            const _attributeColumns = model.data["attributeColumns"];

            return {
                setColors: function(treeIndex) {
                    const curMetric = _state["primaryMetric"];
                    const colorScheme = _state["colorScheme"];

                    if (_metricColumns.includes(curMetric)) {
                        if (treeIndex == -1) return _allTreesColors[colorScheme];
                        else return _regularColors[colorScheme][treeIndex % REGULAR_COLORS.length];
                    } else if (_attributeColumns.includes(curMetric)) {
                        if (treeIndex == -1) return _allTreesColors[2 + colorScheme];
                        else return _regularColors[2 + colorScheme];
                    }
                },
                getLegendDomains: function(treeIndex){
                    /**
                     * Sets the min and max of the legend. 
                     * 
                     * @param {Int} treeIndex - The index of the current tree's legend being set
                     */

                    const curMetric = _state["primaryMetric"];

                    // so hacky: need to fix later
                    if (model.data["legends"][_state["legend"]].includes("Unified")) {
                        treeIndex = -1;
                    }

                    let metricMinMax;
                    if (treeIndex === -1) { //unified color legend
                        metricMinMax = _forestMinMax[curMetric]
                    } else { // individual color legend
                        metricMinMax = _forestStats[treeIndex][curMetric]
                    }

                    let colorScaleDomain;
                    if (_metricColumns.includes(curMetric)) {
                        let metricRange = metricMinMax.max - metricMinMax.min;
                        colorScaleDomain = [0, 0.1, 0.3, 0.5, 0.7, 0.9, 1].map(function(x) {
                            return x * metricRange + metricMinMax.min;
                        });
                    } else if (_attributeColumns.includes(curMetric)) {
                        colorScaleDomain = metricMinMax;
                    }

                    return colorScaleDomain;
                },
                getColorLegend: function(treeIndex) {
                    /**
                     * Gets the color scheme used for a legend, contigent on individual tree-specific schemes or one unified color scheme.
                     * 
                     * @param {Int} treeIndex - The index of the current tree's legend being set
                     */
                
                    //hacky need to fix later
                    if (model.data["legends"][_state["legend"]].includes("Unified")) {
                        treeIndex = -1;
                    }

                    return this.setColors(treeIndex);
                },
                calcColorScale: function(nodeData, treeIndex) {
                    /**
                     * Calculates the bins for the color scheme based on the current, user-selected metric.
                     *
                     * @param {String} nodeData - the name of the current metric being mapped to a color range
                     */
                    // Decide the color scheme for the settings.
                    const colorSchemeUsed = this.setColors(treeIndex);
                    const curMetric = _state["primaryMetric"];

                    // Get the suitable data based on the Legend settings.
                    let _d;
                    if (treeIndex === -1) {
                        _d = _forestMinMax[curMetric];
                    } else {
                        _d = _forestStats[treeIndex][curMetric];
                    }

                    if (_attributeColumns.includes(curMetric)) {
                        const nodeMetric = nodeData.attributes[curMetric];
                        const indexOfMetric = _d.indexOf(nodeMetric);
                        return colorSchemeUsed[indexOfMetric];
                    } else if (_metricColumns.includes(curMetric)) {
                        const nodeMetric = nodeData.metrics[curMetric];

                        // Calculate the range of min/max.
                        const metricRange = _d.max - _d.min;

                        // Set colorMap for runtime metrics.
                        let proportion_of_total = nodeMetric / 1;

                        // If min != max, we can split the runtime into bins.
                        if (metricRange != 0) {
                            proportion_of_total = (nodeMetric - _d.min) / metricRange;
                        }

                        // TODO: Generalize to any bin size.
                        if (proportion_of_total > 0.9) {
                            return colorSchemeUsed[0];
                        }
                        if (proportion_of_total > 0.7) {
                            return colorSchemeUsed[1];
                        }
                        if (proportion_of_total > 0.5) {
                            return colorSchemeUsed[2];
                        }
                        if (proportion_of_total > 0.3) {
                            return colorSchemeUsed[3];
                        }
                        if (proportion_of_total > 0.1) {
                            return colorSchemeUsed[4];
                        } else {
                            return colorSchemeUsed[5];
                        }
                    }
                }
            }
        }

        var makeSignaller = function() {
            let _subscribers = []; // Private member

            // Return the object that's created
            return {
                // Register a function with the notification system
                add: function(handlerFunction) {_subscribers.push(handlerFunction); },

                // Loop through all registered function and call them with passed
                // arguments
                notify: function(args) {
                    for (var i = 0; i < _subscribers.length; i++) {
                        _subscribers[i](args);
                    }
                }
            };
        }

        var createController = function(model) {
            /**
             * Handles interaction and events by taking requests from the view
             * and firing off functions in the model.
             */
            var _model = model;

            return {
                // All types of events run through a central dispatch
                // function. The dispatch function decides what to do.
                dispatch: function(evt) {
                    switch(evt.type) {
                        case (globals.signals.CLICK):
                            _model.updateSelected([evt.node]);
                            break;
                        case (globals.signals.DBLCLICK):
                            _model.handleDoubleClick(evt.node);
                            break;
                        case(globals.signals.TOGGLEBRUSH):
                            _model.toggleBrush();
                            break;
                        case (globals.signals.BRUSH):
                            _model.setBrushedPoints(evt.selection, evt.end);
                            break;
                        case (globals.signals.METRICCHANGE):
                            _model.changeMetric(evt.newMetric, evt.source);
                            break;
                        case(globals.signals.COLORCLICK):
                            _model.changeColorScheme();
                            break;
                        case(globals.signals.TREECHANGE):
                            _model.updateActiveTrees(evt.display);
                            break;
                        case(globals.signals.LEGENDCLICK):
                            _model.updateLegends();
                            break;
                        case(globals.signals.ENABLEMASSPRUNE):
                            _model.enablePruneTree(evt.checked, evt.threshold);
                            break;
                        case(globals.signals.REQUESTMASSPRUNE):
                            _model.pruneTree(evt.threshold);
                            break;
                        case(globals.signals.RESETVIEW):
                            _model.resetView();
                            break;
                        default:
                            console.warn('Unknown event type', evt.type);
                    }
                }
            };
        }

        var createModel = function() {
            var _observers = makeSignaller();

            //initialize default data and state
            var _data = {
                            "trees":[],
                            "legends": ["Unified", "Indiv."],
                            "colors": ["Default", "Inverted"],
                            "forestData": null,
                            "rootNodeNames": ["Show all trees"],
                            "numberOfTrees": 0,
                            "metricColumns": [],
                            "attributeColumns": [],
                            "forestMinMax": [],
                            "aggregateMinMax": {},
                            "forestMetrics": [],
                            "metricLists":[],
                            "currentStrictness": 1.5,
                            "treeSizes": [],
                            "hierarchy": [],
                            "immutableHierarchy": [],
                            "maxHeight": 0
                        };

            var _state = {
                            "selectedNodes":[], 
                            "collapsedNodes":[],
                            "primaryMetric": null,
                            "secondaryMetric": null,
                            "lastClicked": null,
                            "legend": 0,
                            "colorScheme": 0,
                            "brushOn": -1,
                            "hierarchyUpdated": true,
                            "cachedThreshold": 0,
                            "outlierThreshold": 0,
                            "pruneEnabled": false
                        };

<<<<<<< HEAD
            //setup model            
            _data["forestData"] = JSON.parse(variableString);
            _data["rootNodeNames"].push("Show all trees");
            _data["numberOfTrees"] = _data["forestData"].length;
            _data["metricColumns"] = d3.keys(_data["forestData"][0].metrics);
=======
            //setup model
            var cleanTree = argList[0].replace(/'/g, '"').replace(/nan/g, '\"nan\"');
            var _forestData = JSON.parse(cleanTree);

            _data.numberOfTrees = _forestData.length;
            _data.metricColumns = d3.keys(_forestData[0].metrics);
            _data["attributeColumns"] = d3.keys(_forestData[0].attributes);
            
            for(var metric = 0; metric < _data.metricColumns.length; metric++){
                metricName = _data.metricColumns[metric];
                //remove private metric
                if(_data.metricColumns[metric][0] == '_'){
                    _data.metricColumns.splice(metric, 1);
                }
                else{
                    //setup aggregrate min max for metric
                    _data.aggregateMinMax[metricName] = {min: Number.MAX_VALUE, max: Number.MIN_VALUE};
                }
            }
>>>>>>> 497719d3

            // pick the first metric listed to color the nodes
            _state.primaryMetric = _data.metricColumns[0];
            _state.secondaryMetric = _data.metricColumns[1];
            _state.activeTree = "Show all trees";
            _state.treeXOffsets = [];
            
            let offset = 0;
            for (let treeIndex = 0; treeIndex < _forestData.length; treeIndex++) {
                hierarchy = d3.hierarchy(_forestData[treeIndex], d => d.children);
                hierarchy.size = hierarchy.descendants().length;

                //add a surrogate id if _hatchet_nid is not present
                if(!Object.keys(hierarchy.descendants()[0].data.metrics).includes("_hatchet_nid")){
                    hierarchy.descendants().forEach(function(d, i){
                        d.data.metrics.id = offset+i;
                    })
                    offset += hierarchy.size;
                }

                _data.immutableHierarchy.push(hierarchy);
                _data.hierarchy.push(hierarchy);

                if (_data.immutableHierarchy[treeIndex].height > _data.maxHeight){
                    _data.maxHeight = _data.immutableHierarchy[treeIndex].height;
                }
            }

            //sort in descending order
            _data.immutableHierarchy.sort((a,b) => b.size - a.size);
            _data.hierarchy.sort((a,b) => b.size - a.size);

            _state.lastClicked = _data.hierarchy[0];


            //Stats functions
            function _getListOfMetrics(h){
                //Gets a list of metrics with 0s removed
                // 0s in hpctoolkit are too numerous and they
                // throw off outlier calculations
                var list = [];
                
                h.each(d=>{
                    if(d.data.metrics[_state.primaryMetric] != 0){
                        list.push(d.data.metrics)
                    }
                })

                return list;
            }

            function _asc(arr){
                /**
                 *  Sorts an array in ascending order.
                 */
                
                return arr.sort((a,b) => a[_state.primaryMetric]-b[_state.primaryMetric])
            }
            
            function _quantile(arr, q){
                /**
                 * Gets a particular quantile from an array of numbers
                 * 
                 * @param {Array} arr - An array of floats
                 * @param {Number} q - An float between [0-1] represening the quantile we want 
                 */
                const sorted = _asc(arr);
                const pos = (sorted.length - 1) * q;
                const base = Math.floor(pos);
                const rest = pos - base;
                if (sorted[base + 1] !== undefined) {
                    return sorted[base][_state.primaryMetric] + rest * (sorted[base + 1][_state.primaryMetric] - sorted[base][_state.primaryMetric]);
                } else {
                    return sorted[base][_state.primaryMetric];
                }
            }

            function _getIQR(arr){
                /**
                 * Returns the interquartile range for a an array of numbers
                 */
                if(arr.length != 0){
                    var q25 = _quantile(arr, .25);
                    var q75 = _quantile(arr, .75);
                    var IQR = q75 - q25;
                    
                    return IQR;
                }
                
                return NaN;
            }

            function _setOutlierFlags(h){
                /**
                 * Sets outlier flags on a d3 hierarchy of call sites.
                 * An outlier is defined as outside of the range between
                 * the IQR*(a user defined scalar) + 75th quantile and
                 * 25th quantile - IQR*(scalar). 
                 * 
                 * @param {Hierarchy} h - A d3 hierarchy containg metric values
                 */
                var outlierScalar = _data.currentStrictness;
                var upperOutlierThreshold = Number.MAX_VALUE;
                var lowerOutlierThreshold = Number.MIN_VALUE;

                var metrics = _getListOfMetrics(h);

                var IQR = _getIQR(metrics);

                if(!isNaN(IQR)){
                    upperOutlierThreshold = _quantile(metrics, .75) + (IQR * outlierScalar);
                    lowerOutlierThreshold = _quantile(metrics, .25) - (IQR * outlierScalar);
                } 

                h.each(function(node){
                    var metric = node.data.metrics[_state.primaryMetric];
                    if(metric != 0 &&   //zeros are not interesting outliers
                       metric >= upperOutlierThreshold || 
                       metric <= lowerOutlierThreshold){
                        node.data.outlier = 1;
                    }
                    else{
                        node.data.outlier = 0;
                    }
                })
            }


            function _getAggregateMetrics(h){
                /**
                 * Utility function which gets aggregrate metrics for
                 * a subtree.
                 * 
                 * @param {Hierarchy} h - A d3 hierarchy containing metrics
                 */
                let agg = {};
                
                for(metric of _data.metricColumns){
                    if(!metric.includes("(inc)")){
                        h.sum(d=>{
                            if(d.aggregateMetrics){
                                return d.aggregateMetrics[metric];
                            } else{
                                return d.metrics[metric];
                            }
                        });
                        agg[metric] = h.value;
                    }
                    else{
                        agg[metric] = h.data.metrics[metric];
                    }
                }

                return agg;
            }

            function _getSubTreeDescription(h){
                /**
                 * A utility function which returns a description of a subtree in terms
                 * height, and number of nodes.
                 * **TODO** - Add other descriptive details
                 *
                 * @param {Hierarchy} h - A d3 hierarchy containing metrics
                 */
                let desc = {};

                desc.height = h.height;
                desc.size = h.count().value;
                
                return desc;
            }

            function _buildDummyHolder(protoype, parent, elided){
                /**
                 * A function that builds a surrogate node from a
                 * prototype node and the parent associated with that
                 * prototype.
                 * 
                 * @param {Node} prototype - A node which are going to replace with the resulting surrogate node
                 *      A prototype is used here to preserve the descriptive stats of the removed node
                 * @param {Node} parent - A node we are linking the new surrogate node to
                 * @param {Node} elided - A list of sibling nodes which this surrogate is eliding from view
                 */
                var dummyHolder = null;
                var aggregateMetrics = {};
                var description = {
                    maxHeight: 0,
                    minHeight: Number.MAX_VALUE,
                    size: 0,
                    elidedSubtrees:0
                };


                dummyHolder = protoype.copy();
                dummyHolder.depth = protoype.depth;
                dummyHolder.height = protoype.height;
                dummyHolder.children = null;

                //need a better way to make elided happen
                // pass in as arg makes sense
                dummyHolder.elided = elided;
                dummyHolder.dummy = true;
                dummyHolder.aggregate = false;
                dummyHolder.parent = parent;
                dummyHolder.outlier = 0;
                

                //initialize the aggregrate metrics for summing
                for(metric of _data.metricColumns){
                    aggregateMetrics[metric] = 0;
                }

                for(elided of dummyHolder.elided){
                    var aggMetsForChild = _getAggregateMetrics(elided);
                    var descriptionOfChild = _getSubTreeDescription(elided);
                    
                    for(metric of _data.metricColumns){
                        aggregateMetrics[metric] += aggMetsForChild[metric];
                    }

                    description.size += descriptionOfChild.size;

                    if(descriptionOfChild.height > description.maxHeight){
                        description.maxHeight = descriptionOfChild.height;
                    }

                    if(descriptionOfChild.height < description.minHeight){
                        description.minHeight = descriptionOfChild.height;
                    }

                }

                description.elidedSubtrees = elided.length;

                //get the overall min and max of aggregate metrics
                // for scales
                for(metric of _data.metricColumns){
                    if (aggregateMetrics[metric] > _data.aggregateMinMax[metric].max){
                        _data.aggregateMinMax[metric].max = aggregateMetrics[metric];
                    }
                    if(aggregateMetrics[metric] < _data.aggregateMinMax[metric].min){
                        _data.aggregateMinMax[metric].min = aggregateMetrics[metric];
                    }
                }

                dummyHolder.data.aggregateMetrics = aggregateMetrics;
                dummyHolder.data.description = description;

                //more than sum 0 nodes were aggregrated
                // together
                if(dummyHolder.data.aggregateMetrics[_state.primaryMetric] != 0){
                    dummyHolder.aggregate = true;
                }

                return dummyHolder;
            }

            function _pruningVisitor(root, condition){
                /**
                 * A recursive function that scans nodes for
                 *  the existance of an outlier flag and manages the
                 *  removal of non-outlier nodes in addition to the 
                 *  creation of surrogate nodes that hold aggregated
                 *  data.
                 * 
                 *  Note - The processing is done on the children of root primarily.
                 *  
                 *  @param {Hierarchy} root - Or current root node in our recursive scanning and modification of trees.
                 *  @param {Number} condition - The comparision condition which our node value is compared against
                 */
                if(root.children){
                    var dummyHolder = null;
                    var lastChildNdx = null;
                    var elided = [];
                   
                    for(var childNdx = root.children.length-1; childNdx >= 0; childNdx--){
                        var child = root.children[childNdx];
                        //clear dummy node codition so it
                        // doesnt carry on between re-draws
                        child.data.dummy = false;

                        //condition where we remove child
                        if(child.value < condition){
                            if(!root._children){
                                root._children = [];
                            }

                            elided.push(child);
                            root._children.push(child);
                            root.children.splice(childNdx, 1);
                        }
                    } 
                    
                    
                    if (root._children && root._children.length > 0){
                        dummyHolder = _buildDummyHolder(elided[0], root, elided);
                        root.children.push(dummyHolder);
                    }

                    for(var child of root.children){
                        _pruningVisitor(child, condition);
                    }

                    if(root.children.length == 0){
                        root.children = null;
                    }
                }
            }

            function _aggregateTreeData(){
                /**
                 * Helper function which drives the outlier
                 * detection and pruning of a fresh tree.
                 * This function creates a fresh hierarchy when called and
                 * overwrites the current tree in the view.
                 */
                for(var i = 0; i < _data.numberOfTrees; i++){
                    var h = _data.immutableHierarchy[i].copy();
                    if(_data.currentStrictness > -1){
                        //The sum ensures that we do not prune 
                        //away parent nodes of identified outliers.
                        _setOutlierFlags(h);
                        h.sum(d => d.outlier);
                        _pruningVisitor(h, 1);

                        //update size of subtrees on the nodes
                        h.size = h.descendants().length;
                        
                    }

                    _data.hierarchy[i] = h;
                }
            }

            // --------------------------------------------
            // Node selection helper functions
            // --------------------------------------------

            function _printNodeData(nodeList) {
                /**
                  * To pretty print the node data as a IPython table
                  * 
                  * @param {Array} nodeList - An array of selected nodes for formatting
                  */
                
                var nodeStr = '<table><tr><td>name</td>';
                var numNodes = nodeList.length;
                var metricColumns = _data["metricColumns"];

                //lay the nodes out in a table
                for (var i = 0; i < metricColumns.length; i++) {
                    nodeStr += '<td>' + metricColumns[i] + '</td>';
                }
                nodeStr += '</tr>';
                for (var i = 0; i < numNodes; i++) {
                    nodeStr += "<tr>"
                    for (var j = 0; j < metricColumns.length; j++) {
                        if (j == 0) {
                            if (nodeList[i].data.aggregateMetrics && nodeList[i].elided.length == 1){
                                nodeStr += `<td>${nodeList[i].data.frame.name} Subtree </td>`
                            }
                            else if(nodeList[i].data.aggregateMetrics && nodeList[i].elided.length > 1){
                                nodeStr += `<td>Children of: ${nodeList[i].parent.data.frame.name} </td>`
                            }
                            else{
                                nodeStr += `<td>${nodeList[i].data.frame.name}</td>`;
                            }
                        }
                        if (nodeList[i].data.aggregateMetrics){
                            nodeStr += `<td>${nodeList[i].data.aggregateMetrics[metricColumns[j]]}</td>`
                        }
                        else{
                            nodeStr += `<td>${nodeList[i].data.metrics[metricColumns[j]]}</td>`
                        }
                    }
                    nodeStr += '</tr>'
                }
                nodeStr = nodeStr + '</table>';

                return nodeStr;
            }

            function _printQuery(nodeList) {
                /**
                  * Prints out user selected nodes as a query string which can be used in the GraphFrame.filter() function.
                  * 
                  * @param {Array} nodeList - An array of selected nodes for formatting
                  */
                var leftMostNode = {depth: Number.MAX_VALUE, data: {name: 'default'}};
                var rightMostNode = {depth: 0, data: {name: 'default'}};
                var lastNode = "";
                var selectionIsAChain = false;

                for (var i = 0; i < nodeList.length; i++) {
                    if (nodeList[i].depth < leftMostNode.depth) {
                        leftMostNode = nodeList[i];
                    }
                    if (nodeList[i].depth > rightMostNode.depth) {
                        rightMostNode = nodeList[i];
                    }
                    if ((i > 1) && (nodeList[i].x == nodeList[i-1].x)) {
                        selectionIsAChain = true;
                    }
                    else {
                        selectionIsAChain = false;
                    }
                }

                //do some evaluation for other subtrees
                // we could generate python code that does this
                var queryStr = "['<no query generated>']";
                if ((nodeList.length > 1) && (selectionIsAChain)) {
                    // This query is for chains
                    queryStr = "[{'name': '" + leftMostNode.data.frame.name + "'}, '*', {'name': '" + rightMostNode.data.frame.name + "'}]";
                }
                else if (nodeList.length > 1) {
                    // This query is for subtrees
                    queryStr = "[{'name': '" + leftMostNode.data.frame.name + "'}, '*', {'depth': '<= " + rightMostNode.depth + "' }]";
                }
                else {
                    //Single node query
                    queryStr = "[{'name': '" + leftMostNode.data.frame.name + "'}]";
                }

                return queryStr;
            }


            //-------------------------------------------
            // Model Setup Processing
            //-------------------------------------------


            //get the max and min metrics across the forest
            // and for each individual tree
            var _forestMetrics = [];
            var _forestMinMax = {}; 

            for (var index = 0; index < _data.numberOfTrees; index++) {
                var thisTree = _forestData[index];
                let mc = _data.metricColumns;

                // Get tree names for the display select options
                _data["rootNodeNames"].push(thisTree.frame.name);

                var thisTreeMetrics = {};

                for (var j = 0; j < mc.length; j++) {
                    thisTreeMetrics[mc[j]] = {};
                    thisTreeMetrics[mc[j]]["min"] = Number.MAX_VALUE;
                    thisTreeMetrics[mc[j]]["max"] = 0;

                    //only one run time
                    if(index == 0){
                        _forestMinMax[mc[j]] = {};
                        _forestMinMax[mc[j]]["min"] = Number.MAX_VALUE;
                        _forestMinMax[mc[j]]["max"] = 0;
                    }
                }

                _data['hierarchy'][index].each(function (d) {
                    for (var i = 0; i < mc.length; i++) {
                        var tempMetric = mc[i];
                        if (d.data.metrics[tempMetric] > thisTreeMetrics[tempMetric].max) {
                            thisTreeMetrics[tempMetric].max = d.data.metrics[tempMetric];
                        }
                        if (d.data.metrics[tempMetric] < thisTreeMetrics[tempMetric].min) {
                            thisTreeMetrics[tempMetric].min = d.data.metrics[tempMetric];
                        }
                        if (d.data.metrics[tempMetric] > _forestMinMax[tempMetric].max) {
                            _forestMinMax[tempMetric].max = d.data.metrics[tempMetric];
                        }
                        if (d.data.metrics[tempMetric] < _forestMinMax[tempMetric].min) {
                            _forestMinMax[tempMetric].min = d.data.metrics[tempMetric];
                        }
                    }
                });

                _forestMetrics.push(thisTreeMetrics);
            }
            _data.forestMetrics = _forestMetrics;

            // Global min/max are the last entry of forestMetrics;
            _data.forestMinMax = _forestMinMax;
            _data.forestMetrics.push(_forestMinMax);

            return{
                data: _data,
                state: _state,
                register: function(s){
                    /**
                     * Registers a signaller (a callback function) to be run with _observers.notify()
                     * 
                     * @param {Function} s - (a callback function) to be run with _observers.notify()
                     */
                    _observers.add(s);
                },
                enablePruneTree: function(enabled, threshold){
                    /**
                     * Enables/disables the mass prune tree functionality.
                     * Prunes tree on click based on current slider position.
                     * 1.5 by default from view.
                     * 
                     * @param {bool} enabled - Switch bool that guides if we disable or enable mass pruning
                     * @param {float} threshold - User defined strictness of pruning. Used as the multiplier in set outlier flags.
                     *      On first click this will be 1.5.
                     */
                    if (enabled){
                        _state.pruneEnabled = true;
                        _data.currentStrictness = threshold;
                        _aggregateTreeData();
                        _state.hierarchyUpdated = true;
                    } 
                    else{
                        _state.pruneEnabled = false;
                        // threshold = -1;
                    }
                    
                    _observers.notify();
                    
                },
                pruneTree: function(threshold){
                    /**
                     * Interface to the private tree aggregation functions.
                     *  Calls when user adjusts automatic pruning slider.
                     * 
                     * @param {float} threshold - User defined strictness of pruning. Used as the multiplier in set outlier flags.
                     */
                    _data.currentStrictness = threshold;
                    _aggregateTreeData();
                    _state.hierarchyUpdated = true;

                    _observers.notify();
                },
                updateSelected: function(nodes){
                    /**
                     * Updates which nodes are "Selected" by the user in the model
                     *
                     * @param {Array} nodes - A list of selected nodes
                     */
                    _state['selectedNodes'] = nodes;
                    this.updateTooltip(nodes);

                    if(nodes.length > 0 && nodes[0]){
                        jsNodeSelected = _printQuery(nodes);
                    } else {
                        jsNodeSelected = "['*']";
                    }
                    
                    _observers.notify();
                },
                handleDoubleClick: function(d){
                    /**
                     * Manages the collapsing and expanding of subtrees
                     *  when a user is manually pruning or exploring a tree.
                     * 
                     * @param {node} d - The node the user just double clicked.
                     *      Can be a surrogate or real node.
                     */
                    //hiding a subtree
                    if(!d.dummy){
                        if(d.parent){
                            //main manipulation is in parent scope
                            let children = d.parent.children;

                            if(!d.parent._children){
                                d.parent._children = [];
                            }

                            d.parent._children.push(d);
                            dummy = _buildDummyHolder(d, d.parent, [d]);
                            swapIndex = d.parent.children.indexOf(d);
                            children[swapIndex] = dummy;
                        }
                    } 

                    //Expanding a dummy node
                    // Replaces a node if one was elided
                    // Appends if multiple were elided
                    else{
                        
                        if(d.elided.length == 1){
                            // patch that clears aggregate metrics upon doubleclick
                            delete d.elided[0].data.aggregateMetrics;

                            insIndex = d.parent.children.indexOf(d);
                            d.parent.children[insIndex] = d.elided[0];
                        }
                        else{
                            for(elided of d.elided){
                                delete elided.data.aggregateMetrics;
                                delIndex = d.parent._children.indexOf(elided);
                                d.parent._children.splice(delIndex, 1);

                                d.parent.children.push(elided);
                            }
                            d.parent.children = d.parent.children.filter(child => child !== d);
                        }
                    }

                    _state["lastClicked"] = d;

                    _state.hierarchyUpdated = true;
                    _observers.notify();
                },
                toggleBrush: function(){
                    /**
                     * Toggles the brushing functionality with a button click
                     *
                     */

                    _state["brushOn"] = -_state["brushOn"];
                    _observers.notify();
                },
                setBrushedPoints: function(selection){
                    /**
                     * Calculates which nodes are in the brushing area.
                     * 
                     * @param {Array} selection - A d3 selection matrix with svg coordinates showing the selected space
                     * @param {Boolean} end - A variable which tests if the brushing is over or not
                     *
                     */
                    if(selection){
                        //calculate brushed points
                        for(var i = 0; i < _data["numberOfTrees"]; i++){
                            var nodes = _data['trees'][i].descendants();
                            nodes.forEach(function(d){
                                if(selection[0][0] <= d.yMainG && selection[1][0] >= d.yMainG 
                                    && selection[0][1] <= d.xMainG && selection[1][1] >= d.xMainG){
                                    brushedNodes.push(d);
                                }
                            })
                        }

                        //update if end
                        if(end){
                            //call update selected
                            this.updateSelected(brushedNodes);
                        }
                    }
                    else{
                        this.updateSelected([]);
                    }
                    
                },
                updateTooltip: function(nodes){
                    /**
                     * Updates the model with new tooltip information based on user selection
                     * 
                     * @param {Array} nodes - A list of selected nodes
                     *
                     */
                    if(nodes.length > 0 && nodes[0]){
                        var longestName = 0;
                        nodes.forEach(function (d) {
                            var nodeData = d.data.frame.name + ': ' + d.data.metrics.time + 's (' + d.data.metrics["time (inc)"] + 's inc)';
                            if (nodeData.length > longestName) {
                                longestName = nodeData.length;
                            }
                        });
                        _data["tipText"] = _printNodeData(nodes);
                    } 
                    else{
                        _data["tipText"] = '<p>Click a node or "Select nodes" to see more info</p>';
                    }
                },
                changeMetric: function(newMetric, source){
                      /**
                     * Changes the currently selected metric in the model.
                     * 
                     * @param {String} newMetric - the most recently selected metric
                     *
                     */

                    if(source.includes("primary")){
                        _state.primaryMetric = newMetric;
                    } 
                    else if(source.includes("secondary")){
                        _state.secondaryMetric = newMetric;
                    }
                    
                    if(_state.pruneEnabled){
                        _aggregateTreeData();
                        _state.hierarchyUpdated = true;
                    }
                    _observers.notify();
                },
                changeColorScheme: function(){
                    /**
                     * Changes the current color scheme to inverse or regular. Updates the view
                     *
                     */

                    //loop through the possible color schemes
                    _state["colorScheme"] = (_state["colorScheme"] + 1) % _data["colors"].length;
                    _observers.notify();
                },
                updateLegends: function(){
                    /**
                     * Toggles between divergent or unified legends. Updates the view
                     *
                     */
                    //loop through legend configruations
                    _state["legend"] = (_state["legend"] + 1) % _data["legends"].length;
                    _observers.notify();
                },
                updateActiveTrees: function(activeTree){
                    /**
                     * Sets which tree is currently "active" in the model. Updates the view.
                     *
                     */
                    _state["activeTree"] = activeTree;
                    _observers.notify();
                },
                resetView(){
                    /**
                     * Function that sets a flag which causes the 
                     * view to reset all trees to their original layouts.
                     */
                    _state.resetView = true;
                    _observers.notify();
                }
            }
        }

        var createMenuView = function(elem, model){
            /**
             * View class for the menu portion of the visualization
             * 
             * @param {DOMElement} elem - The current cell of the calling jupyter notebook
             * @param {Model} model - The model object
             */

            let _observers = makeSignaller();
            var rootNodeNames = model.data["rootNodeNames"];
            var metricColumns = model.data["metricColumns"];
            const attributeColumns = model.data["attributeColumns"];
            const allColumns = metricColumns.concat(attributeColumns);
            var brushOn = model.state["brushOn"];
            var curColor = model.state["colorScheme"];
            var colors = model.data["colors"];        
            var curLegend = model.state["legend"];
            var legends = model.data["legends"];

            //initialize bounds for svg
            var width = element.clientWidth - globals.layout.margin.right - globals.layout.margin.left;
            var height = globals.treeHeight * (model.data["numberOfTrees"] + 1);

            // ----------------------------------------------
            // Create HTML interactables
            // ----------------------------------------------

            const htmlInputs = d3.select(elem).insert('div', '.canvas').attr('class','html-inputs');
            //setup scale
            var _svgButtonOffset = 0;


            function _addNewMenuButton(id, text, click){
                /**
                 * Function created to remove some repeated code blocks and make it
                 *  easier to add SVG buttons with a more dynamic left offset.
                 * 
                 * @param {string} id - The HTML id which will be affixed to the newly created button
                 * @param {string} text - The text to be displayed on the button itself
                 * @param {function} click - Callback function to be called on click of button.
                 */
                var buttonPad = 5;
                var textPad = 3;
                var button = _svg.append('g')
                    .attr('id', id)
                    .append('rect')
                    .attr('height', '15px')
                    .attr('x', _svgButtonOffset).attr('y', 0).attr('rx', 5)
                    .style('fill', '#ccc')
                    .on('click', click);

                var buttonText = d3.select(elem).select('#'+id).append('text')
                        .attr("x", _svgButtonOffset + textPad)
                        .attr("y", 12)
                        .text(text)
                        .attr("font-family", "sans-serif")
                        .attr("font-size", "12px")
                        .attr('cursor', 'pointer')
                        .on('click', click);
                
                var width = buttonText.node().getBBox().width + 2*textPad;
                    
                button.attr('width', width);

                _svgButtonOffset += width + buttonPad;
            }

            //---------------------------------
            // HTML Interactables
            //---------------------------------

            htmlInputs.append('label').attr('for', 'primaryMetricSelect').text('Color by:');
            var metricInput = htmlInputs.append("select") 
                    .attr("id", "primaryMetricSelect")
                    .selectAll('option')
                    .data(metricColumns)
                    .enter()
                    .append('option')
                    .text(d => d)
                    .attr('value', d => d);
            document.getElementById("primaryMetricSelect").style.margin = "10px 10px 10px 0px";

            htmlInputs.append('label').attr('for', 'secondaryMetricSelect').text('Size:');
            var metricInputRadius = htmlInputs.append("select") 
                    .attr("id", "secondaryMetricSelect")
                    .selectAll('option')
                    .data(metricColumns)
                    .enter()
                    .append('option')
                    .attr('selected', (d,i) => i == 1 ? "selected" : null)
                    .text(d => d)
                    .attr('value', d => d);
            document.getElementById("secondaryMetricSelect").style.margin = "10px 10px 10px 0px";


            htmlInputs.append('label').style('margin', '0 0 0 10px').attr('for', 'treeRootSelect').text(' Display:');
            var treeRootInput = htmlInputs.append("select") //element
                    .attr("id", "treeRootSelect")
                    .selectAll('option')
                    .data(rootNodeNames)
                    .enter()
                    .append('option')
                    .attr('selected', d => d.includes('Show all trees') ? "selected" : null)
                    .text(d => d)
                    .attr('value', (d, i) => i + "|" + d);

            htmlInputs.select("#treeRootSelect").node().style.margin = "10px 10px 10px 10px";

            htmlInputs.select('#treeRootSelect')
                    .on('change', function () {
                        _observers.notify({
                            type: globals.signals.TREECHANGE,
                            display: this.value
                        });
                    });
            
            
            htmlInputs.append('label').style('margin', '0 0 0 10px').attr('for', 'enable-pruning').text(' Enable Automatic Pruning:');
            htmlInputs
                .append("div")
                .style("display", "inline-block")
                .append('input')
                .attr('id', 'enable-pruning')
                .attr('type', 'checkbox')
                .style('margin-left', '10px')
                .on('click', function(){
                    _observers.notify({
                        type: globals.signals.ENABLEMASSPRUNE,
                        checked: d3.select(this).property('checked'),
                        threshold: d3.select(elem).select('#pruning-slider').node().value
                    })
                });
            
            
            sliderText = htmlInputs.append('label').style('margin', '0 0 0 10px').attr('for', 'pruning-slider').text(' Pruning Strictness (1.5):');
            htmlInputs
                .append("div")
                .attr("class", "slide-container")
                .style("width", "150px")
                .append("input")
                .attr("id", "pruning-slider")
                .attr("type", "range")
                .attr("step", ".25")
                .attr("min", "0")
                .attr("max", "2")
                .attr("value", "1.5");

            document.getElementById("pruning-slider").style.marginLeft = "10px";
        
            htmlInputs.select('#pruning-slider')
                .on('change', function(){
                    // Does not conform fully to MVC model
                    sliderText.text(()=>{
                        return ` Pruning Strictness (${this.value})`;
                    });

                    _observers.notify({
                        type: globals.signals.REQUESTMASSPRUNE,
                        threshold: parseFloat(this.value)
                    });
                })
            
            // ----------------------------------------------
            // Create SVG and SVG-based interactables
            // ----------------------------------------------

            //make an svg in the scope of our current
            // element/drawing space
            var _svg = d3.select(element).append("svg").attr("class", "inputCanvas");
            
            //-----------------------------------
            // SVG Interactables
            //-----------------------------------

            _addNewMenuButton('selectButton', 'Select nodes',  
                function () {
                    _observers.notify({
                        type: globals.signals.TOGGLEBRUSH
                    })
                });
            
            _addNewMenuButton('colorButton', 
                function(){
                    return `Colors: ${model.data["colors"][model.state["colorScheme"]]}`;
                }, 
                function () {
                    _observers.notify({
                        type: globals.signals.COLORCLICK
                    })
                });

            _addNewMenuButton('unifyLegends', 
                function(){ 
                    return `Legends: ${model.data["legends"][model.state["legend"]]}`;
                }, 
                function () {
                    _observers.notify({
                        type: globals.signals.LEGENDCLICK
                    });
                });
            
            _addNewMenuButton('resetZoom', 'Reset View', 
                function () {
                    _observers.notify({
                        type: globals.signals.RESETVIEW
                    });
                });
            
            _svg.attr('height', '15px').attr('width', width);

           // ----------------------------------------------
            // Define and set d3 callbacks for changes
            // ----------------------------------------------
            var brush = d3.brush()
                    .extent([[0, 0], [2 * width, 2 * (height + globals.layout.margin.top + globals.layout.margin.bottom)]])
                    .on('brush', function(){
                        _observers.notify({
                            type: globals.signals.BRUSH,
                            selection: d3.event.selection,
                            end: false
                        })
                    })
                    .on('end', function(){
                        _observers.notify({
                            type: globals.signals.BRUSH,
                            selection: d3.event.selection,
                            end: true
                        })
                    });

            const gBrush = d3.select("#mainG").append('g')
                    .attr('class', 'brush')
                    .call(brush);
            
                
            //When metricSelect is changed (metric_col)
            d3.select(element).select('#primaryMetricSelect')
                .on('change', function () {
                    _observers.notify({
                        type: globals.signals.METRICCHANGE,
                        newMetric: this.value,
                        source: d3.select(this).attr('id')
                    })
                });

            d3.select(element).select('#secondaryMetricSelect')
                .on('change', function(){
                    _observers.notify({
                        type:globals.signals.METRICCHANGE,
                        newMetric: this.value,
                        source: d3.select(this).attr('id')
                    })
                })
            
            var brushButton = d3.select('#selectButton');
            var colorButton = d3.select('#colorButton');
            var unifyLegends = d3.select('#unifyLegends');
            var brushButtonText = brushButton.select('text');
            var colorButtonText = colorButton.select('text');
            var legendText = unifyLegends.select('text');

            

            return{
                register: function(s){
                    _observers.add(s);
                },
                render: function(){
                    /**
                     * Core call for drawing menu related screen elements
                     */

                    brushOn = model.state["brushOn"];
                    curColor = model.state["colorScheme"];
                    colors = model.data["colors"];
                    curLegend = model.state["legend"];
                    legends = model.data["legends"];

                    var pruneEnabled = model.state["pruneEnabled"];

                    d3.selectAll('.brush').remove();

                    //updates
                    brushButton.style("fill", function(){ 
                        if(brushOn > 0){
                            return "black";
                        }
                        else{
                            return "#ccc";
                        }
                    })
                    .attr('cursor', 'pointer');

                    brushButtonText.style("fill", function(){
                        if(brushOn > 0){
                            return "white";
                        }
                        else{
                            return "black";
                        }
                    })
                    .attr('cursor', 'pointer');


                    //add brush if there should be one
                    if(brushOn > 0){
                        d3.select("#mainG").append('g')
                            .attr('class', 'brush')
                            .call(brush);
                    } 

                    colorButtonText
                    .text(function(){
                        return `Colors: ${colors[curColor]}`;
                    });

                    legendText
                    .text(function(){
                        return `Legends: ${legends[curLegend]}`;
                    });

                    colorButton.attr('width', colorButtonText.node().getBBox().width + 10);
                    unifyLegends.attr('width', legendText.node().getBBox().width + 10);
                    
                    sliderText
                        .style('visibility', ()=>{
                            if(pruneEnabled){
                                return 'visible';
                            }
                            else{
                                return 'hidden';
                            }
                        });

                    d3.select(element).select('.slide-container')
                        .style('display', () =>{
                            if(pruneEnabled){
                                return 'inline-block';
                            }
                            else{
                                return 'none';
                            }
                        });

                }
            }
        }

        var createChartView = function(elem, model){
            let _observers = makeSignaller();
            var _colorManager = makeColorManager(model);

            //layout variables
            var _margin = globals.layout.margin;     
            var width = element.clientWidth - _margin.right - _margin.left;
            var height = _margin.top + _margin.bottom;
            var _maxNodeRadius = 20;
            var _treeLayoutHeights = [];
            var legendOffset = 0;
            var chartOffset = _margin.top;
            var treeOffset = 0;
            var _minmax = [];

            var svg = d3.select(elem)
                        .append('svg')
                        .attr("class", "canvas")
                        .attr("width", width)
                        .attr("height", height);

            //scales
            var _treeCanvasHeightScale = d3.scaleQuantize().range([250, 1000, 1250, 1500]).domain([1, 300]);
            var _treeDepthScale = d3.scaleLinear().range([0, element.offsetWidth-200]).domain([0, model.data.maxHeight])
            var _nodeScale = d3.scaleLinear().range([5, _maxNodeRadius]).domain([model.data.forestMinMax[model.state.secondaryMetric].min, model.data.forestMinMax[model.state.secondaryMetric].max]);
            var _barScale = d3.scaleLinear().range([5, 25]).domain([model.data.forestMinMax[model.state.secondaryMetric].min, model.data.forestMinMax[model.state.secondaryMetric].max]);

            //view specific data stores
            var nodes = [];
            var surrogates = [];
            var aggregates = [];
            var links = [];
            const metricColumns = model.data["metricColumns"];
            const attributeColumns = model.data["attributeColumns"];

            //-----------------------------------
            // Function Definitions
            //-----------------------------------

            function diagonal(s, d, ti) {
                /**
                 * Creates a curved diagonal path from parent to child nodes
                 * 
                 * @param {Object} s - parent node
                 * @param {Object} d - child node
                 * 
                 */
                var dy = _treeDepthScale(d.depth);
                var sy = _treeDepthScale(s.depth);
                var sx = _getLocalNodeX(s.x, ti);
                var dx = _getLocalNodeX(d.x, ti);
                let path = `M ${sy} ${sx}
                C ${(sy + dy) / 2} ${sx},
                ${(sy + dy) / 2} ${dx},
                ${dy} ${dx}`

                return path
            }

            function _getLocalNodeX(x, ti){
                /**
                 * Returns the local node x offset based on the current
                 * tree layout.
                 * 
                 * @param {float} x - X offset of a node from d3.tree
                 * @param {Number} ti - The current tree index
                 */
                return x + treeOffset - _minmax[ti].min;
            }

            function _getMinxMaxxFromTree(root){
                /**
                 * Get the minimum x value and maximum x value from a tree layout
                 * Used for calculating canvas offsets before drawing
                 * 
                 * @param {Object} root - The root node of the working tree
                 */

                var obj = {}
                var min = Infinity;
                var max = -Infinity;
                root.descendants().forEach(function(d){
                    max = Math.max(d.x, max);
                    min = Math.min(d.x, min);
                })

                obj.min = min;
                obj.max = max;

                return obj;
            }

            function _getHeightFromTree(root){
                /**
                 * Get the vertical space required to draw the tree
                 * by subtracting the min x value from the maximum
                 * 
                 * @param {Object} root - The root node of the working tree
                 */
                let minmax = _getMinxMaxxFromTree(root);
                let min = minmax["min"];
                let max = minmax["max"];

                return max - min;
            }
            
            function _getSelectedNodes(selection){
                /**
                 * Function which calculates the collison of which nodes were brushed
                 * 
                 * @param {Array} selection - A 2d array containing the svg coordinates of the top left and bottom right
                 *  points of a brushed bounding box
                 */
                let brushedNodes = [];
                if (selection){
                    for(var i = 0; i < model.data["numberOfTrees"]; i++){
                        nodes[i].forEach(function(d){
                            if(selection[0][0] <= d.yMainG && selection[1][0] >= d.yMainG 
                                && selection[0][1] <= d.xMainG && selection[1][1] >= d.xMainG){
                                brushedNodes.push(d);
                            }
                        })
                    }
                }

                return brushedNodes;

            }
            function _calcNodePositions(nodes, treeIndex){
                /**
                 * Calculates the local and gloabal node positions for each tree in
                 *  our forest.
                 * 
                 * @param {Array} nodes - An array of all nodes in a tree
                 * @param {Number} treeIndex - An integer of the current tree index
                 */
                nodes.forEach(
                    function (d) {
                            d.x0 = _getLocalNodeX(d.x, treeIndex);
                            d.y0 = _treeDepthScale(d.depth);
                        
                            // Store the overall position based on group
                            d.xMainG = d.x0 + chartOffset;
                            d.yMainG = d.y0 + _margin.left;
                    }
                );
            }

            //------------------------------
            // Pre-Proecssing
            //------------------------------
            var mainG = svg.append("g")
            .attr('id', "mainG")
            .attr("transform", "translate(" + globals.layout.margin.left + "," + globals.layout.margin.top + ")");
            
            // .nodeSize([_maxNodeRadius, _maxNodeRadius]);
            
          
            var zoom = d3.zoom()
                .on("zoom", function (){
                     let zoomObj = d3.select(this).selectAll(".chart");
                     zoomObj.attr("transform", d3.event.transform);
                 })
                 .on("end", function(){
                     let zoomObj = d3.select(this).selectAll(".chart");
                     let index = zoomObj.attr("chart-id");
                     let transformation = zoomObj.node().getCTM();
     
                     nodes[index].forEach(function(d) {
                         /**
                          * This function gets the absolute location for each point based on the relative
                          * locations of the points based on transformations
                          * the margins were being added into the .e and .f values so they have to be subtracted
                          * Adapted from: https://stackoverflow.com/questions/18554224/getting-screen-positions-of-d3-nodes-after-transform
                          * 
                          */
                         
                         d.yMainG = transformation.e + d.y0*transformation.d + d.x0*transformation.c - globals.layout.margin.left;
                         d.xMainG = transformation.f + d.y0*transformation.b + d.x0*transformation.a - globals.layout.margin.top;
                     });
                 });


            // Add a group and tree for each forestData[i]
            for (var treeIndex = 0; treeIndex < model.data.numberOfTrees; treeIndex++) {
                let tree = d3.tree().size([_treeCanvasHeightScale(model.data.hierarchy[treeIndex].size), width - _margin.left - 200]);
                let currentRoot = tree(model.data.hierarchy[treeIndex]);
                let currentLayoutHeight = _getHeightFromTree(currentRoot);
                let currentMinMax = _getMinxMaxxFromTree(currentRoot);
                
                var newg = mainG.append("g")
                        .attr('class', 'group-' + treeIndex + ' subchart')
                        .attr('tree_id', treeIndex)
                        .attr("transform", "translate(" + _margin.left + "," + chartOffset + ")");

                const legGroup = newg
                    .append('g')
                    .attr('class', 'legend-grp-' + treeIndex)
                    .attr('transform', 'translate(0, 0)');

                const legendGroups = legGroup.selectAll("g")
                        .data([0, 1, 2, 3, 4, 5])
                        .enter()
                        .append('g')
                        .attr('class', 'legend legend' + treeIndex)
                        .attr('transform', (d, i) => {
                            const y = 18 * i;
                            return "translate(-20, " + y + ")";
                        });
                const legendRects = legendGroups.append('rect')
                        .attr('class', 'legend legend' + treeIndex)
                        .attr('x', 0)
                        .attr('y', 0)
                        .attr('height', 15)
                        .attr('width', 10)
                        .style('stroke', 'black');
                const legendText = legendGroups.append('text')
                        .attr('class', 'legend legend' + treeIndex)
                        .attr('x', 12)
                        .attr('y', 13)
                        .text("0.0 - 0.0")
                        .style('font-family', 'monospace')
                        .style('font-size', '12px');

                legendOffset = legGroup.node().getBBox().height;

                //make an invisible rectangle for zooming on
                newg.append('rect')
                    .attr('height', _treeLayoutHeights[treeIndex])
                    .attr('width', width)
                    .attr('fill', 'rgba(0,0,0,0)');

                //put tree itself into a group
                newg.append('g')
                    .attr('class', 'chart')
                    .attr('chart-id', treeIndex)
                    .attr('height', globals.treeHeight)
                    .attr('width', width)
                    .attr('fill', 'rgba(0,0,0,0)');

                treeOffset = 0 + legendOffset + _margin.top;

                newg.style("display", "inline-block");

                //store node and link layout data for use later
                var treeLayout = tree(model.data.hierarchy[treeIndex]);
                nodes.push(treeLayout.descendants());
                surrogates.push([]);
                aggregates.push([]);
                links.push(treeLayout.descendants().slice(1));
                
                //storage
                _treeLayoutHeights.push(currentLayoutHeight);
                _minmax.push(currentMinMax);

                //updates
                // put this on the immutable tree
                _calcNodePositions(nodes[treeIndex], treeIndex);

                chartOffset = _treeLayoutHeights[treeIndex] + treeOffset + _margin.top;
                height += chartOffset;


                newg.call(zoom)
                    .on("dblclick.zoom", null);

            }
            
            //Update the height
            svg.attr("height", height);

            //setup Interactions
            var brush = d3.brush()
            .extent([[0, 0], [2 * width, 2 * (height + globals.layout.margin.top + globals.layout.margin.bottom)]])
            .on('brush', function(){
            })
            .on('end', function(){
                var selection = _getSelectedNodes(d3.event.selection);
                _observers.notify({
                    type: globals.signals.BRUSH,
                    selection: selection
                })
            });
            
            //return object        
            return{
                register: function(s){
                    _observers.add(s);
                },
                render: function(){
                    /**
                     * Core render function for the chart portion of the view, including legends
                     * Called from the model with observers.notify
                     * 
                     */

                    chartOffset = _margin.top;
                    height = _margin.top + _margin.bottom;

                    //update scales
                    _nodeScale.domain([0, model.data.forestMinMax[model.state.secondaryMetric].max]);
                    _barScale.domain([model.data.aggregateMinMax[model.state.secondaryMetric].min, model.data.aggregateMinMax[model.state.secondaryMetric].max]);

                     //add brush if there should be one
                     if(model.state.brushOn > 0){
                        d3.select("#mainG").append('g')
                            .attr('class', 'brush')
                            .call(brush);
                    } 

                    //render for any number of trees
                    for(var treeIndex = 0; treeIndex < model.data.numberOfTrees; treeIndex++){
                        //retrieve new data from model
                        let lastClicked = model.state.lastClicked;
                        var primaryMetric = model.state.primaryMetric;
                        var secondaryMetric = model.state.secondaryMetric;
                        var source = model.data.hierarchy[treeIndex];

                        //will need to optimize this redrawing
                        // by cacheing tree between calls
                        if(model.state.hierarchyUpdated == true){
                            let tree = d3.tree().size([_treeCanvasHeightScale(model.data.hierarchy[treeIndex].size), width - _margin.left - 200]);
                            var treeLayout = tree(source);
                            nodes[treeIndex] = treeLayout.descendants().filter(d=>{return !d.dummy});
                            surrogates[treeIndex] = treeLayout.descendants().filter(d=>{return (d.dummy && !d.aggregate)});
                            aggregates[treeIndex] = treeLayout.descendants().filter(d=>{return d.aggregate});
                            links[treeIndex] = treeLayout.descendants().slice(1);
                            
                            _calcNodePositions(nodes[treeIndex], treeIndex);

                            //recalculate layouts
                            _treeLayoutHeights[treeIndex] = _getHeightFromTree(treeLayout);
                            _minmax[treeIndex] = _getMinxMaxxFromTree(treeLayout);

                            //only update after last tree
                            if(treeIndex == model.data.numberOfTrees - 1){
                                model.state.hierarchyUpdated = false;
                            }
                        }

                        
                        var chart = svg.selectAll('.group-' + treeIndex);
                        var treeGroup = chart.selectAll('.chart');

                        if(model.state.resetView == true){
                            treeGroup.attr("transform", "");

                            nodes[treeIndex].forEach(
                                function (d) {
                                        // Store the overall position based on group
                                        d.xMainG = d.x0 + chartOffset;
                                        d.yMainG = d.y0 + _margin.left;
                                }
                            );

                            //only update after last tree
                            if(treeIndex == model.data.numberOfTrees - 1){
                                model.state.resetView = false;
                            }
                        }

                        // ---------------------------------------------
                        // ENTER 
                        // ---------------------------------------------
                        var i = 0;
                        var node = treeGroup.selectAll("g.node")
                                .data(nodes[treeIndex], function (d) {
                                    return d.data.metrics._hatchet_nid || d.data.metrics.id;
                                });
                        
                        var dummyNodes = treeGroup.selectAll("g.fakeNode")
                            .data(surrogates[treeIndex], function (d) {
                                return d.data.metrics._hatchet_nid || d.data.metrics.id;
                            });

                        var aggBars = treeGroup.selectAll("g.aggBar")
                            .data(aggregates[treeIndex], function (d) {
                                return d.data.metrics._hatchet_nid || d.data.metrics.id;
                            });
                        
                        // Enter any new nodes at the parent's previous position.
                        var nodeEnter = node.enter().append('g')
                                .attr('class', 'node')
                                .attr("transform", function (d) {
                                    if(!d.parent){
                                        return "translate(0,0)"
                                    }
                                    return "translate(" + d.parent.y + "," + d.parent.x + ")";
                                })
                                .on("click", function(d){
                                    console.log(d);
                                    _observers.notify({
                                        type: globals.signals.CLICK,
                                        node: d
                                    })
                                })
                                .on('dblclick', function (d) {
                                    _observers.notify({
                                        type: globals.signals.DBLCLICK,
                                        node: d,
                                        tree: treeIndex
                                    })
                                });


                        var dNodeEnter = dummyNodes.enter().append('g')
                            .attr('class', 'fakeNode')
                            .on("click", function(d){
                                console.log(d);
                                _observers.notify({
                                    type: globals.signals.CLICK,
                                    node: d
                                })
                            })
                            .on('dblclick', function (d) {
                                _observers.notify({
                                    type: globals.signals.DBLCLICK,
                                    node: d
                                })
                            });
                        
                        var aggNodeEnter = aggBars.enter().append('g')
                            .attr('class', 'aggBar')
                            .attr("transform", function (d) {
                                return `translate(${_treeDepthScale(d.depth)}, ${_getLocalNodeX(d.x, treeIndex)})`;
                            })
                            .on("click", function(d){
                                console.log(d);
                                _observers.notify({
                                    type: globals.signals.CLICK,
                                    node: d
                                })
                            })
                            .on('dblclick', function (d) {
                                _observers.notify({
                                    type: globals.signals.DBLCLICK,
                                    node: d
                                })
                            });
                     

                        nodeEnter.append("circle")
                                .attr('class', 'circleNode')
                                .attr("r", 1e-6)
                                .style("fill", function (d) {
                                    if(model.state["legend"] == globals.UNIFIED){
                                        return _colorManager.calcColorScale(d.data, -1);
                                    }
                                    return _colorManager.calcColorScale(d.data, treeIndex);
                                })
                                .style('stroke-width', '1px')
                                .style('stroke', 'black');
            
                        dNodeEnter.append("path")
                                .attr('class', 'dummyNode')
                                .attr("d", "M 6 2 C 6 2 5 2 5 3 S 6 4 6 4 S 7 4 7 3 S 6 2 6 2 Z M 6 3 S 6 3 6 3 Z M 8 0 C 8 0 7 0 7 1 C 7 1 7 2 8 2 C 8 2 9 2 9 1 C 9 0 8 0 8 0 M 9 5 C 9 4 8 4 8 4 S 7 4 7 5 S 8 6 8 6 S 9 6 9 5")
                                .attr("fill", "rgba(0,0,0, .4)")
                                .style("stroke-width", ".5px")
                                .style("stroke", "rgba(100,100,100)");
                        
                        aggNodeEnter.append("rect")
                                .attr('class', 'bar')
                                .attr('height', (d) => {return _barScale(d.data.aggregateMetrics[secondaryMetric]);})
                                .attr('width', 20)
                                .attr("fill", "rgba(0,0,0)")
                                .style("stroke-width", ".5px")
                                .style("stroke", "rgba(100,100,100)");

                                

                        // commenting out text for now
                        nodeEnter.append("text")
                                .attr("x", function (d) {
                                    return d.children || model.state['collapsedNodes'].includes(d) ? -13 : 13;
                                })
                                .attr("dy", ".75em")
                                .attr("text-anchor", function (d) {
                                    return d.children || model.state['collapsedNodes'].includes(d) ? "end" : "start";
                                })
                                .text(function (d) {
                                    console.log(d.children, d.data.name);
                                    if(!d.children){
                                        console.log("HERE");
                                        return d.data.name;
                                    }
                                    else if(d.children.length == 1){
                                        return "";
                                    }
                                    return "";
                                })
                                .style("font", "12px monospace")
                                .style('fill','rgba(0,0,0,.9)');
        
                        dNodeEnter.append("text")
                            .attr("x", function (d) {
                                return 30;
                            })
                            .attr("dy", "1em")
                            .attr("text-anchor", function (d) {
                                return "start";
                            })
                            .text(function (d) {
                                if (d.elided.length > 1){
                                    return `Children of: ${d.parent.data.name}` ;
                                } 
                                else{
                                    return `${d.data.name} Subtree`;
                                }
                            })
                            .style("font", "12px monospace")
                            .style('fill','rgba(0,0,0,.9)');

                        aggNodeEnter.append("text")
                            .attr("x", function (d) {
                                return 25;
                            })
                            .attr("dy", "1em")
                            .attr("text-anchor", function (d) {
                                return "start";
                            })
                            .text(function (d) {
                                if (d.elided.length > 1){
                                    return `Children of: ${d.parent.data.name}` ;
                                } 
                                else{
                                    return `${d.data.name} Subtree`;
                                }
                            })
                            .style("font", "12px monospace")
                            .style('fill','rgba(0,0,0,.9)');


                        // links
                        var link = treeGroup.selectAll("path.link")
                        .data(links[treeIndex], function (d) {
                            return d.data.metrics._hatchet_nid || d.data.metrics.id;
                        });
        
                        // Enter any new links at the parent's previous position.
                        var linkEnter = link.enter().insert("path", "g")
                                .attr("class", "link")
                                .attr("d", function (d) {
                                    return diagonal(d.parent, d.parent, treeIndex);
                                })
                                .attr('fill', 'none')
                                .attr('stroke', '#ccc')
                                .attr('stroke-width', '2px');

        
                        // ---------------------------------------------
                        // Updates 
                        // ---------------------------------------------
                        var nodeUpdate = nodeEnter.merge(node);
                        var dNodeUpdate = dNodeEnter.merge(dummyNodes);
                        var linkUpdate = linkEnter.merge(link);
                        var aggNodeUpdate = aggNodeEnter.merge(aggBars);
                
                        // Chart updates
                        chart
                            .transition()
                            .duration(globals.duration)
                            .attr("transform", function(){
                                if(model.state["activeTree"].includes(model.data["rootNodeNames"][treeIndex+1])){
                                    return `translate(${_margin.left}, ${_margin.top})`;
                                } 
                                else {
                                    return `translate(${_margin.left}, ${chartOffset})`;
                                }
                            })    
                            .style("display", function(){
                                if(model.state["activeTree"].includes("Show all trees")){
                                    return "inline-block";
                                } 
                                else if(model.state["activeTree"].includes(model.data["rootNodeNames"][treeIndex+1])){
                                    return "inline-block";
                                } 
                                else {
                                    return "none";
                                }
                            });

                        //legend updates
                        chart.selectAll(".legend rect")
                            .transition()
                            .duration(globals.duration)
                            .attr('fill', function (d, i) {
                                return _colorManager.getColorLegend(treeIndex)[d];
                            })
                            .attr('stroke', 'black');

                        chart.selectAll('.legend text')
                            .transition()
                            .duration(globals.duration)
                            .text((d, i) => {
                                if (metricColumns.includes(model.state["primaryMetric"])) {
                                    return _colorManager.getLegendDomains(treeIndex)[6 - d - 1].toFixed(2) + ' - ' + _colorManager.getLegendDomains(treeIndex)[6 - d].toFixed(2);
                                } else if (attributeColumns.includes(model.state["primaryMetric"])) {
                                    return _colorManager.getLegendDomains(treeIndex)[i];
                                }
                            });


                        // Transition links to their new position.
                        linkUpdate.transition()
                                .duration(globals.duration)
                                .attr("d", function (d) {
                                    return diagonal(d, d.parent, treeIndex);
                                });

            
                        // Transition normal nodes to their new position.
                        nodeUpdate
                            .transition()
                            .duration(globals.duration)
                            .attr("transform", function (d) {
                                return `translate(${_treeDepthScale(d.depth)}, ${_getLocalNodeX(d.x, treeIndex)})`;
                            });
                                
                        //update other characteristics of nodes
                        nodeUpdate
                            .select('circle.circleNode')
                            .style('stroke', function(d){
                                if (model.state['collapsedNodes'].includes(d)){
                                    return "#89c3e0";
                                }
                                else{
                                    return 'black';
                                }
                            })
                            .style("stroke-dasharray", function (d) {
                                return model.state['collapsedNodes'].includes(d) ? '4' : '0';
                            }) //lightblue
                            .style('stroke-width', function(d){
                                if (model.state['collapsedNodes'].includes(d)){
                                    return '6px';
                                } 
                                else if (model.state['selectedNodes'].includes(d)){
                                    return '4px';
                                } 
                                else {
                                    return '1px';
                                }
                            })
                            .attr('cursor', 'pointer')
                            .transition()
                            .duration(globals.duration)
                            .attr("r", 
                            function(d){
                                if (model.state['selectedNodes'].includes(d)){
                                    return _nodeScale(d.data.metrics[secondaryMetric]) + 2;
                                }
                                return _nodeScale(d.data.metrics[secondaryMetric]);
                            })
                            .style('fill', function (d) {
                                if(model.state["legend"] == globals.UNIFIED){
                                    return _colorManager.calcColorScale(d.data, -1);
                                }
                                return _colorManager.calcColorScale(d.data, treeIndex);

                            });
                        
                        nodeUpdate.select("text")
                            .attr("x", function (d) {
                                return d.children || model.state['collapsedNodes'].includes(d) ? -13 : _nodeScale(d.data.metrics[secondaryMetric]) + 5;
                            })
                            .attr("dy", ".5em")
                            .attr("text-anchor", function (d) {
                                return d.children || model.state['collapsedNodes'].includes(d) ? "end" : "start";
                            })
                            .text(function (d) {
                                if(!d.children || d.children.length == 0){
                                    return d.data.name;
                                }
                                return "";
                            });
                        
                        dNodeUpdate
                            .selectAll(".dummyNode")
                            .attr("d", "M 6 2 C 6 2 5 2 5 3 S 6 4 6 4 S 7 4 7 3 S 6 2 6 2 Z M 6 3 S 6 3 6 3 Z M 8 0 C 8 0 7 0 7 1 C 7 1 7 2 8 2 C 8 2 9 2 9 1 C 9 0 8 0 8 0 M 9 5 C 9 4 8 4 8 4 S 7 4 7 5 S 8 6 8 6 S 9 6 9 5")
                            .attr("fill", "rgba(180,180,180)")
                            .style("stroke-width", ".5px")
                            .style("stroke", "rgba(100,100,100)")
                            .attr("transform", function (d) {
                                let scale = 3;
                                return `scale(${scale})`;
                            });
                        
                        dNodeUpdate
                            .transition()
                            .duration(globals.duration)
                            .attr("transform", function (d) {
                                    let h = d3.select(this).select('path').node().getBBox().height;
                                    return `translate(${_treeDepthScale(d.depth)-15}, ${_getLocalNodeX(d.x, treeIndex) - (h+1)/2})`;
                            });

                        aggNodeUpdate
                            .select('rect')
                            .attr('height', (d) => {return  _barScale(d.data.aggregateMetrics[secondaryMetric]);})
                            .style('stroke-width', function(d){
                                if (model.state['selectedNodes'].includes(d)){
                                    return '3px';
                                } 
                                else {
                                    return '1px';
                                }
                            })
                            .style('fill', function (d) {
                                if(model.state["legend"] == globals.UNIFIED){
                                    return _colorManager.calcColorScale(d.data, -1);
                                }
                                return _colorManager.calcColorScale(d.data, treeIndex);
                            });

                        aggNodeUpdate
                            .transition()
                            .duration(globals.duration)
                            .attr("transform", function (d) {
                                    let h = d3.select(this).select('rect').node().getBBox().height;
                                    let w = d3.select(this).select('rect').node().getBBox().width;
                                    return `translate(${_treeDepthScale(d.depth)-w/3}, ${_getLocalNodeX(d.x, treeIndex) - h/2})`;
                            });
                        
                                
                        // ---------------------------------------------
                        // Exit
                        // ---------------------------------------------
                        // Transition exiting nodes to the parent's new position.
                        var nodeExit = node.exit().transition()
                                .duration(globals.duration)
                                .attr("transform", function (d) {
                                    return "translate(" + _treeDepthScale(d.parent.depth) + "," + _getLocalNodeX(d.parent.x, treeIndex) + ")";
                                })
                                .remove();
            
                        nodeExit.select("circle")
                                .attr("r", 1e-6);
            
                        nodeExit.select("text")
                                .style("fill-opacity", 1)
                                .remove();
                        
                        var dNodeExit = dummyNodes.exit()
                                .remove();
                        
                        var dNodeExit = aggBars.exit()
                            .remove();
            
                        // Transition exiting links to the parent's new position.
                        var linkExit = link.exit().transition()
                                .duration(globals.duration)
                                .attr("d", function (d) {
                                    return diagonal(d.parent, d.parent, treeIndex);
                                })
                                .remove();
                        
                        // make canvas always fit tree height
                        chartOffset = _treeLayoutHeights[treeIndex] + treeOffset + _margin.top;
                        height += chartOffset;
                    }                    

                    svg.attr("height", height);
                }
            }
            
        }

        var createTooltipView = function(elem, model){
            /**
             * Class that instantiates the view for the tooltip that appears with selected nodes.
             * 
             * @param {DOM Element} elem - The current cell of the calling Jupyter notebook
             * @param {Model} model - The model object containg data for the view
             */
            var _observers = makeSignaller();
            var _tooltip = d3.select(elem).append("div")
                    .attr('id', 'tooltip')
                    .style('position', 'absolute')
                    .style('top', '50px')
                    .style('right', '15px')
                    .style('padding', '5px')
                    .style('border-radius', '5px')
                    .style('background', '#ccc')
                    .style('color', 'black')
                    .style('font-size', '14px')
                    .style('font-family', 'monospace')
                    .html('<p>Click a node or "Select nodes" to see more info</p>');

            return {
                register: function(s){
                    _observers.add(s);
                },
                render: function(){
                    _tooltip.html(model.data["tipText"]);
                }
            }
        }

        // ---------------------------------------------
        // Main driver area 
        // ---------------------------------------------
        
        //model
        var model = createModel();
        //controller
        var controller = createController(model);
        //views
        var menu = createMenuView(element, model);
        var tooltip = createTooltipView(element, model);
        var chart = createChartView(element, model);
        
        //register signallers 
        menu.register(controller.dispatch);
        chart.register(controller.dispatch);

        model.register(menu.render);
        model.register(chart.render);
        model.register(tooltip.render);


        //render all views one time
        menu.render();
        tooltip.render();
        chart.render();

    });

})(element);<|MERGE_RESOLUTION|>--- conflicted
+++ resolved
@@ -1,6 +1,5 @@
 //d3.v4
 (function (element) {
-<<<<<<< HEAD
     const [roundtrip_path, visType, variableString] = cleanInputs(argList);
 
     // Quit if visType is not literal_tree. 
@@ -41,12 +40,6 @@
     }
 
     require(['d3'], function (d3) {
-=======
-    require(['https://d3js.org/d3.v4.min.js'], function (d3) {
-
-        d3.select(element).attr('width', '100%');
-
->>>>>>> 497719d3
         const globals = Object.freeze({
             UNIFIED: 0,
             DEFAULT: 0,
@@ -335,33 +328,11 @@
                             "pruneEnabled": false
                         };
 
-<<<<<<< HEAD
             //setup model            
             _data["forestData"] = JSON.parse(variableString);
             _data["rootNodeNames"].push("Show all trees");
             _data["numberOfTrees"] = _data["forestData"].length;
             _data["metricColumns"] = d3.keys(_data["forestData"][0].metrics);
-=======
-            //setup model
-            var cleanTree = argList[0].replace(/'/g, '"').replace(/nan/g, '\"nan\"');
-            var _forestData = JSON.parse(cleanTree);
-
-            _data.numberOfTrees = _forestData.length;
-            _data.metricColumns = d3.keys(_forestData[0].metrics);
-            _data["attributeColumns"] = d3.keys(_forestData[0].attributes);
-            
-            for(var metric = 0; metric < _data.metricColumns.length; metric++){
-                metricName = _data.metricColumns[metric];
-                //remove private metric
-                if(_data.metricColumns[metric][0] == '_'){
-                    _data.metricColumns.splice(metric, 1);
-                }
-                else{
-                    //setup aggregrate min max for metric
-                    _data.aggregateMinMax[metricName] = {min: Number.MAX_VALUE, max: Number.MIN_VALUE};
-                }
-            }
->>>>>>> 497719d3
 
             // pick the first metric listed to color the nodes
             _state.primaryMetric = _data.metricColumns[0];
