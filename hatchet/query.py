--- conflicted
+++ resolved
@@ -1267,11 +1267,8 @@
     # If there are no curly brace-delimited regions, just pass the query
     # off to the CypherQuery constructor
     if num_curly_brace_elems == 0:
-<<<<<<< HEAD
-=======
         if sys.version_info[0] == 2:
             query_str = query_str.decode("utf-8")
->>>>>>> d8848adc
         return CypherQuery(query_str)
     # Create an iterator over the curly brace-delimited regions
     curly_brace_iter = re.finditer(r"\{(.*?)\}", query_str)
@@ -1359,21 +1356,15 @@
             # first curly brace-delimited region
             if i == 0:
                 query1 = "MATCH {} WHERE {}".format(match_comp, condition_list[i])
-<<<<<<< HEAD
-=======
                 if sys.version_info[0] == 2:
                     query1 = query1.decode("utf-8")
->>>>>>> d8848adc
                 full_query = CypherQuery(query1)
             # Get the next query as a CypherQuery where
             # the MATCH clause is the shared match clause and the WHERE clause is the
             # next curly brace-delimited region
             next_query = "MATCH {} WHERE {}".format(match_comp, condition_list[i + 1])
-<<<<<<< HEAD
-=======
             if sys.version_info[0] == 2:
                 next_query = next_query.decode("utf-8")
->>>>>>> d8848adc
             next_query = CypherQuery(next_query)
             # Add the next query to the full query using the compound operator
             # currently being considered
