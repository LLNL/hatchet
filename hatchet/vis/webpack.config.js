const HtmlWebpackPlugin = require('html-webpack-plugin');
const path = require('path');

module.exports = {
    module:{
        rules:[
            {
                test: /\.css$/i,
                use: ["style-loader", "css-loader"]
            },
            {
                test: /\.(js|jsx)$/,
                exclude: /node_modules/,
                loader: 'babel-loader',
                options:{
                    cwd: path.resolve(__dirname),
                    presets:["@babel/preset-env"]
                }
            }
        ]
    },
    entry: {
        cct: [path.resolve(__dirname,'scripts/cct.js')],
    },
    output: {
        publicPath: path.resolve(__dirname, 'static'),
        filename: '[name]_bundle.js',
        path: path.resolve(__dirname, 'static')
    },
    optimization: {
        minimize: false
    },
    plugins:[
        new HtmlWebpackPlugin({
<<<<<<< HEAD
            template: path.resolve(__dirname, 'templates/cct.html'),
=======
>>>>>>> c7d12888
            chunks: ['cct'],
            filename: 'cct_bundle.html'
        })
    ],
    mode: 'production'
}<|MERGE_RESOLUTION|>--- conflicted
+++ resolved
@@ -32,10 +32,6 @@
     },
     plugins:[
         new HtmlWebpackPlugin({
-<<<<<<< HEAD
-            template: path.resolve(__dirname, 'templates/cct.html'),
-=======
->>>>>>> c7d12888
             chunks: ['cct'],
             filename: 'cct_bundle.html'
         })
