--- conflicted
+++ resolved
@@ -1,11 +1,8 @@
-<<<<<<< HEAD
-=======
 # Copyright 2017-2022 Lawrence Livermore National Security, LLC and other
 # Hatchet Project Developers. See the top-level LICENSE file for details.
 #
 # SPDX-License-Identifier: MIT
 
->>>>>>> c7d12888
 from IPython.core.magic import Magics, magics_class, line_magic
 from hatchet.external import Roundtrip as RT
 from hatchet import GraphFrame
@@ -18,15 +15,6 @@
 
 def _gf_to_json(data):
     import json
-<<<<<<< HEAD
-
-    try:
-        if type(data) is type(GraphFrame):
-            return json.dumps(data.to_literal())
-        else:
-            return json.dumps(data)
-    except TypeError:
-=======
     from pandas import Series
 
     def serialize(obj):
@@ -42,20 +30,11 @@
                 f.write(json.dumps(data, default=serialize))
             return json.dumps(data, default=serialize)
     except ValueError:
->>>>>>> c7d12888
         raise "Input data is not of type graphframe or json serializable."
 
 
 def _query_to_dict(json_query):
-    import json
-
-<<<<<<< HEAD
-=======
     return json_query
-
->>>>>>> c7d12888
-    return json.loads(json_query)
-
 
 @magics_class
 class CCT(Magics):
@@ -68,10 +47,6 @@
         args = line.split(" ")
 
         RT.load_webpack(path.join(self.vis_dist, "cct_bundle.html"), cache=False)
-<<<<<<< HEAD
-
-=======
->>>>>>> c7d12888
         RT.var_to_js(
             args[0], "hatchet_tree_def", watch=False, to_js_converter=_gf_to_json
         )
