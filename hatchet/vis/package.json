--- conflicted
+++ resolved
@@ -29,13 +29,10 @@
     "@babel/preset-env": "^7.16.0",
     "@babel/preset-react": "^7.16.0",
     "babel-loader": "^8.2.3",
-<<<<<<< HEAD
-=======
     "eslint": "^7.32.0",
     "eslint-plugin-import": "^2.25.3",
     "eslint-plugin-node": "^11.1.0",
     "eslint-plugin-promise": "^5.2.0",
->>>>>>> c7d12888
     "html-webpack-plugin": "^5.3.2",
     "webpack": "^5.58.2",
     "webpack-cli": "^4.9.0"
@@ -43,11 +40,8 @@
   "dependencies": {
     "css-loader": "^6.5.0",
     "d3": "^7.0.4",
-<<<<<<< HEAD
-=======
     "d3-flextree": "^2.1.2",
     "d3-quadtree": "^3.0.1",
->>>>>>> c7d12888
     "d3v4": "^4.2.2",
     "style-loader": "^3.3.1"
   }
