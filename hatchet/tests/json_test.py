--- conflicted
+++ resolved
@@ -24,21 +24,6 @@
     gf = GraphFrame.from_json(jgs)
     json_out = gf.to_json()
 
-    print("".join(jgs.split()))
-    print("".join(json_out.split()))
     assert "".join(sorted("".join(sorted(jgs.split())))) == "".join(
         sorted("".join(json_out.split()))
-<<<<<<< HEAD
-    )
-=======
-    )
-
-
-def test_thicket_compatibility(json_thicket_spec):
-    jts = ""
-    with open(json_thicket_spec, "r") as f:
-        jts = f.read()
-    GraphFrame.from_json(jts)
-
-    assert True
->>>>>>> 7c97d9e6
+    )