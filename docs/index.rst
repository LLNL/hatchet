.. Copyright 2017-2021 Lawrence Livermore National Security, LLC and other
   Hatchet Project Developers. See the top-level LICENSE file for details.

   SPDX-License-Identifier: MIT

.. hatchet documentation master file, created by
   sphinx-quickstart on Tue Jun 26 08:43:21 2018.
   You can adapt this file completely to your liking, but it should at least
   contain the root `toctree` directive.

#######
Hatchet
#######

Hatchet is a Python-based library that allows `Pandas
<https://pandas.pydata.org>`_ dataframes to be indexed by structured tree and
graph data. It is intended for analyzing performance data that has a hierarchy
(for example, serial or parallel profiles that represent calling context trees,
call graphs, nested regions' timers, etc.).  Hatchet implements various
operations to analyze a single hierarchical data set or compare multiple data
sets, and its API facilitates analyzing such data programmatically.

You can get hatchet from its `GitHub repository
<https://github.com/llnl/hatchet>`_:

.. code-block:: console

  $ git clone https://github.com/llnl/hatchet.git

or install it using pip:

.. code-block:: console

  $ pip install llnl-hatchet

If you are new to hatchet and want to start using it, see :doc:`Getting Started
<getting_started>`, or refer to the full :doc:`User Guide <user_guide>` below.


.. toctree::
   :maxdepth: 2
   :caption: User Docs

   getting_started
   user_guide
   query_lang
<<<<<<< HEAD
=======
   data_generation
>>>>>>> 03e8d243
   analysis_examples

.. toctree::
   :maxdepth: 2
   :caption: Tutorials

   basic_tutorial


If you encounter bugs while using hatchet, you can report them by opening an issue on `GitHub <http://github.com/llnl/hatchet/issues>`_.

If you are referencing hatchet in a publication, please cite the
following `paper <http://www.cs.umd.edu/~bhatele/pubs/pdf/2019/sc2019.pdf>`_:

* Abhinav Bhatele, Stephanie Brink, and Todd Gamblin. Hatchet: Pruning
  the Overgrowth in Parallel Profiles. In Proceedings of the International
  Conference for High Performance Computing, Networking, Storage and Analysis
  (SC '19). ACM, New York, NY, USA.
  `DOI <https://doi.org/10.1145/3295500.3356219>`_

.. toctree::
   :maxdepth: 2
   :caption: Developer Docs

   developer_guide

.. toctree::
   :maxdepth: 2
   :caption: References

   publications

.. toctree::
   :maxdepth: 2
   :caption: API Docs

   Hatchet API Docs <source/hatchet>


##################
Indices and tables
##################

* :ref:`genindex`
* :ref:`modindex`
* :ref:`search`<|MERGE_RESOLUTION|>--- conflicted
+++ resolved
@@ -44,10 +44,7 @@
    getting_started
    user_guide
    query_lang
-<<<<<<< HEAD
-=======
    data_generation
->>>>>>> 03e8d243
    analysis_examples
 
 .. toctree::
